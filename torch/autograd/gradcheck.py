--- conflicted
+++ resolved
@@ -604,40 +604,8 @@
 
     tupled_inputs = _as_tuple(inputs)
 
-<<<<<<< HEAD
-    if check_sparse_nnz and check_forward:
-        return fail_test('Forward mode gradcheck does not support sparse inputs.')
-
-    # Make sure that gradients are saved for at least one input
-    any_input_requiring_grad = False
-    for idx, inp in enumerate(tupled_inputs):
-        if is_tensor_like(inp) and inp.requires_grad:
-            if not (inp.dtype == torch.float64 or inp.dtype == torch.complex128):
-                warnings.warn(
-                    f'Input #{idx} requires gradient and '
-                    'is not a double precision floating point or complex. '
-                    'This check will likely fail if all the inputs are '
-                    'not of double precision floating point or complex. ')
-            content = inp._values() if inp.is_sparse else inp
-            # TODO: To cover more problematic cases, replace stride = 0 check with
-            # "any overlap in memory" once we have a proper function to check it.
-            if content.layout is not torch._mkldnn:  # type: ignore
-                if not all(st > 0 or sz <= 1 for st, sz in zip(content.stride(), content.size())):
-                    raise RuntimeError(
-                        'The {}th input has a dimension with stride 0. gradcheck only '
-                        'supports inputs that are non-overlapping to be able to '
-                        'compute the numerical gradients correctly. You should call '
-                        '.contiguous on the input before passing it to gradcheck.')
-            any_input_requiring_grad = True
-            inp.retain_grad()
-    if not any_input_requiring_grad:
-        raise ValueError(
-            'gradcheck expects at least one input tensor to require gradient, '
-            'but none of the them have requires_grad=True.')
-=======
     if not check_inputs(fail_test, tupled_inputs, check_sparse_nnz):
         return False
->>>>>>> 86b1f4e9
 
     func_out = func(*tupled_inputs)
     outputs = _differentiable_outputs(func_out)
@@ -651,20 +619,11 @@
         def fn(input):
             return _as_tuple(func(*input))[i]
 
-<<<<<<< HEAD
-        numerical = get_numerical_jacobian(fn, tupled_inputs, eps=eps)
-
-        o = fn(tupled_inputs)
-        analytical, reentrant, correct_grad_sizes, correct_grad_types = get_analytical_jacobian(tupled_inputs,
-                                                                                                o,
-                                                                                                nondet_tol=nondet_tol)
-=======
         analytical, failed = check_analytical_jacobian_attributes(tupled_inputs, o, nondet_tol, 1.0,
                                                                   check_grad_dtypes, raise_exception)
         if failed:
             return False
         numerical = get_numerical_jacobian(fn, tupled_inputs, eps=eps)
->>>>>>> 86b1f4e9
 
         if o.is_complex():
             analytical_from_imag_grad_out, failed = check_analytical_jacobian_attributes(
@@ -697,130 +656,30 @@
     if not test_backward_mul_by_grad_output(fail_test, outputs, tupled_inputs, check_sparse_nnz):
         return False
 
-<<<<<<< HEAD
-        if check_batched_grad:
-            assert reentrant, ('Batched gradient checking makes the assumption that '
-                               'backward is reentrant. This assertion should never '
-                               'be triggered: we expect gradcheck to have early '
-                               'exited before reaching this point if backward is '
-                               'not reentrant. Please file us a bug report.')
-            # NB: test_batched_grad compares two autograd.grad invocations with a single
-            # vmap(autograd.grad) invocation. It's not exactly a "gradcheck" in the
-            # sense that we're not comparing an analytical jacobian with a numeric one,
-            # but it is morally similar (we could have computed a full analytic jac
-            # via vmap, but that is potentially slow)
-            test_batched_grad(fail_test, tupled_inputs, o, j)
-
-        if check_forward:
-            try:
-                fw_analytical = get_analytical_jacobian_fw(fn, tupled_inputs, o)
-            except RuntimeError as e:
-                msg = str(e)
-                # If the jvp formula isn't implemented, then we will warn the user. Otherwise, if the formula is
-                # implemented, then we check the result for correctness
-                if "Trying to use forward prop with" in msg:
-                    warnings.warn("Failed to compute gradcheck using fw mode: {}".format(msg), stacklevel=stacklevel)
-                    continue
-                else:
-                    raise e
-
-            if fw_analytical is None:
-                # Test was aborted while computing the jacobian
+    if check_undefined_grad:
+        if not test_undefined_grad(fail_test, func, outputs, tupled_inputs):
+            return False
+
+    if check_forward:
+        try:
+            fw_analytical = get_analytical_jacobian_fw(fn, tupled_inputs, o)
+        except RuntimeError as e:
+            msg = str(e)
+            # If the jvp formula isn't implemented, then we will warn the user. Otherwise, if the formula is
+            # implemented, then we check the result for correctness
+            if "Trying to use forward prop with" in msg:
+                warnings.warn("Failed to compute gradcheck using fw mode: {}".format(msg), stacklevel=stacklevel)
                 continue
-
+            else:
+                raise e
+
+        if fw_analytical is not None:
+            # Test was not aborted while computing the jacobian
             for j, (a, n) in enumerate(zip(fw_analytical, numerical)):
                 if a.numel() != 0 or n.numel() != 0:
                     if not torch.allclose(a, n, rtol, atol):
                         return fail_test('Jacobian mismatch for output %d with respect to input %d,\n'
                                          'numerical:%s\nforward analytical:%s\n' % (i, j, n, a))
-
-    # check if the backward multiplies by grad_output
-    output = _differentiable_outputs(func(*tupled_inputs))
-    if any([o.requires_grad for o in output]):
-        diff_input_list: List[torch.Tensor] = list(iter_tensors(tupled_inputs, True))
-        if not diff_input_list:
-            raise RuntimeError("no Tensors requiring grad found in input")
-        grads_input = torch.autograd.grad(output, diff_input_list,
-                                          [torch.zeros_like(o, memory_format=torch.legacy_contiguous_format) for o in output],
-                                          allow_unused=True)
-        for gi, di in zip(grads_input, diff_input_list):
-            if gi is None:
-                continue
-            if isinstance(gi, torch.Tensor) and gi.layout != torch.strided:
-                if gi.layout != di.layout:
-                    return fail_test('grad is incorrect layout (' + str(gi.layout) + ' is not ' + str(di.layout) + ')')
-                if gi.layout == torch.sparse_coo:
-                    if gi.sparse_dim() != di.sparse_dim():
-                        return fail_test('grad is sparse tensor, but has incorrect sparse_dim')
-                    if gi.dense_dim() != di.dense_dim():
-                        return fail_test('grad is sparse tensor, but has incorrect dense_dim')
-                gi = gi.to_dense()
-                di = di.to_dense()
-
-            if check_sparse_nnz:
-                if not torch.allclose(gi, torch.zeros_like(gi)):
-                    return fail_test('backward not multiplied by grad_output')
-            elif not gi.eq(0).all():
-                return fail_test('backward not multiplied by grad_output')
-            if gi.dtype != di.dtype or gi.device != di.device or gi.is_sparse != di.is_sparse:
-                return fail_test("grad is incorrect type")
-            if gi.size() != di.size():
-                return fail_test('grad is incorrect size')
-
-        if check_undefined_grad:
-            def warn_bc_breaking():
-                warnings.warn((
-                    'Backwards compatibility: New undefined gradient support checking '
-                    'feature is enabled by default, but it may break existing callers '
-                    'of this function. If this is true for you, you can call this '
-                    'function with "check_undefined_grad=False" to disable the feature'))
-
-            def check_undefined_grad_support(output_to_check):
-                grads_output = [torch.zeros_like(o, memory_format=torch.legacy_contiguous_format) for o in output_to_check]
-                try:
-                    grads_input = torch.autograd.grad(output_to_check,
-                                                      diff_input_list,
-                                                      grads_output,
-                                                      allow_unused=True)
-                except RuntimeError:
-                    warn_bc_breaking()
-                    return fail_test((
-                        'Expected backward function to handle undefined output grads. '
-                        'Please look at "Notes about undefined output gradients" in '
-                        '"tools/autograd/derivatives.yaml"'))
-
-                for gi, i in zip(grads_input, diff_input_list):
-                    if (gi is not None) and (not gi.eq(0).all()):
-                        warn_bc_breaking()
-                        return fail_test((
-                            'Expected all input grads to be undefined or zero when all output grads are undefined '
-                            'or zero. Please look at "Notes about undefined output gradients" in '
-                            '"tools/autograd/derivatives.yaml"'))
-                return True
-
-            # All backward functions must work properly if all output grads are undefined
-            outputs_to_check = [[
-                torch._C._functions.UndefinedGrad()(o) for o in _differentiable_outputs(func(*tupled_inputs))
-                # This check filters out Tensor-likes that aren't instances of Tensor.
-                if isinstance(o, torch.Tensor)
-            ]]
-
-            # If there are multiple output grads, we should be able to undef one at a time without error
-            if len(outputs_to_check[0]) > 1:
-                for undef_grad_idx in range(len(output)):
-                    output_to_check = _differentiable_outputs(func(*tupled_inputs))
-                    outputs_to_check.append([
-                        torch._C._functions.UndefinedGrad()(o) if idx == undef_grad_idx else o
-                        for idx, o in enumerate(output_to_check)])
-
-            for output_to_check in outputs_to_check:
-                if not check_undefined_grad_support(output_to_check):
-                    return False
-=======
-    if check_undefined_grad:
-        if not test_undefined_grad(fail_test, func, outputs, tupled_inputs):
-            return False
->>>>>>> 86b1f4e9
 
     return True
 
