import torch
from torch.types import _TensorOrTensors
import torch.testing
from torch.overrides import is_tensor_like
import collections
from itertools import product
import warnings
from typing import Callable, Union, Optional, Iterable, List, Tuple
from torch._vmap_internals import vmap
import functools

def zero_gradients(x):
    if isinstance(x, torch.Tensor):
        if x.grad is not None:
            x.grad.detach_()
            x.grad.zero_()
    elif isinstance(x, collections.abc.Iterable):
        for elem in x:
            zero_gradients(elem)


def is_float_or_complex_tensor(obj):
    return is_tensor_like(obj) and (obj.is_floating_point() or obj.is_complex())


def make_jacobians_with_inputs(input_tensors: Tuple, dim=None):
    """makes zero-filled tensors from inputs. If `dim` is not None, for each tensor in
    `input_tensors`, returns a new zero-filled tensor with height of `t.numel` and width
    of `dim`. Otherwise, for each tensor, returns a 1-d tensor with size `(t.numel,)`.
    Each new tensor will be strided and have the same dtype and device as those of the
    corresponding input"""
    out: List[torch.Tensor] = []
    for t in input_tensors:
        if is_float_or_complex_tensor(t) and t.requires_grad:
            if dim is None:
                out.append(t.new_zeros((t.nelement(),), layout=torch.strided))
            else:
                out.append(t.new_zeros((t.nelement(), dim), layout=torch.strided))
    return tuple(out)


def make_jacobians_with_outputs(output_tensors: Tuple, dtype=None, device=None, dim=None):
    """makes zero-filled tensors from outputs. If `dim` is not None, for each tensor in
    `output_tensors`, returns a new zero-filled tensor with height of `dim` and width of
    `t.numel`. Otherwise, for each tensor, returns a 1-d tensor with size (t.numel,).
    """
    out: List[torch.Tensor] = []
    options = {"dtype": dtype, "device": device, "layout": torch.strided}
    for t in output_tensors:
        if is_float_or_complex_tensor(t):
            if dim is None:
                out.append(t.new_zeros((t.nelement(),), **options))
            else:
                out.append(t.new_zeros((dim, t.nelement()), **options))
    return tuple(out)


def iter_tensors(x: Union[torch.Tensor, Iterable[torch.Tensor]], only_requiring_grad: bool = False) -> Iterable[torch.Tensor]:
    if is_tensor_like(x):
        # mypy doesn't narrow type of `x` to torch.Tensor
        if x.requires_grad or not only_requiring_grad:  # type: ignore
            yield x  # type: ignore
    elif isinstance(x, collections.abc.Iterable) and not isinstance(x, str):
        for elem in x:
            for result in iter_tensors(elem, only_requiring_grad):
                yield result


def iter_tensor(x_tensor):
    # Enumerates over a tensor and provides a corresponding flat index that translates
    # to a given rol/col in the jacobian matrix. iter_tensor also returns a
    # strided version of the original tensor that is able to be modified inplace.
    # If the input tensor is strided or sparse, the returned tensor will share storage with
    # the original. Otherwise, for opaque tensor types like mkldnn, a copy is returned.
    if x_tensor.is_sparse:
        def get_stride(size):
            dim = len(size)
            tmp = 1
            stride = [0] * dim
            for i in reversed(range(dim)):
                stride[i] = tmp
                tmp *= size[i]
            return stride

        x_nnz = x_tensor._nnz()
        x_size = list(x_tensor.size())
        x_indices = x_tensor._indices().t()
        x_values = x_tensor._values()
        x_stride = get_stride(x_size)

        # Use .data here to get around the version check
        x_values = x_values.data

        for i in range(x_nnz):
            x_value = x_values[i]
            for x_idx in product(*[range(m) for m in x_values.size()[1:]]):
                indices = x_indices[i].tolist() + list(x_idx)
                d_idx = sum(indices[k] * x_stride[k] for k in range(len(x_size)))
                yield x_value, x_idx, d_idx
    elif x_tensor.layout == torch._mkldnn:  # type: ignore
        # Use .data here to get around the version check
        x_tensor = x_tensor.data
        for d_idx, x_idx in enumerate(product(*[range(m) for m in x_tensor.size()])):
            # this is really inefficient, but without indexing implemented, there's
            # not really a better way than converting back and forth
            x_tensor_dense = x_tensor.to_dense()
            yield x_tensor_dense, x_idx, d_idx
    else:
        # Use .data here to get around the version check
        x_tensor = x_tensor.data
        for d_idx, x_idx in enumerate(product(*[range(m) for m in x_tensor.size()])):
            yield x_tensor, x_idx, d_idx


<<<<<<< HEAD
def get_numerical_jacobian(fn, inputs, outputs=None, target=None, eps=1e-3, grad_out=1.0):
    """Computes the numerical jacobian for a given fn and inputs. Outputs can be provided
    to avoid one extra invocation of fn. Returns M * N jacobians where M is the number of
    input tensors that require grad, and N is the number of output float/complex tensors.

    input: input to `fn`
    target: the Tensors wrt whom Jacobians are calculated (default=`input`)
    grad_out: grad output value used to calculate gradients.

    Note that `target` may not even be part of `input` to `fn`, so please be
    **very careful** in this to not clone `target`.
    """
    jacobians: List[Tuple[torch.Tensor]] = []
    if outputs is None:
        outputs = _as_tuple(fn(inputs))
    if target is None:
        target = inputs
    for i, inp in enumerate(iter_tensors(target, True)):
        if inp.layout == torch._mkldnn and len(inputs) != 1:  # type: ignore # no attr _mkldnn
            raise ValueError('gradcheck currently only supports functions with 1 input, but got: ',
                             len(inputs))
        jacobians += [get_numerical_jacobian_helper(fn, inp, inputs, outputs, eps, grad_out)]
    return jacobians


def compute_gradient(fn, inputs, x, idx, delta, eps, layout):
    """Perturbs inputs in-place by delta as to obtain the gradient
    of each of the outputs wrt to x at idx.
    """
=======
def compute_gradient(fn, inputs, x, idx, delta, eps, is_mkldnn):
    # Perturbs inputs in-place by delta as to obtain the gradient
    # of each of the outputs wrt to x at idx.
>>>>>>> c45ee8c2
    # we currently assume that the norm of delta equals eps
    assert(delta == eps or delta == (eps * 1j))

    def fn_out():
        if layout == torch._mkldnn:  # type: ignore # no attr _mkldnn
            # convert the dense tensor back to have mkldnn layout
            inp = [x.to_mkldnn()]
        elif layout == torch.sparse_coo:
            inp = [a.clone() for a in _as_tuple(inputs)]
        else:
            # x is a view into input and so this works
            inp = _as_tuple(inputs)
        return tuple(a.clone() for a in _as_tuple(fn(*inp)))

    orig = x[idx].item()
    x[idx] = orig - delta
    outa = fn_out()
    x[idx] = orig + delta
    outb = fn_out()
    x[idx] = orig

    def compute(a, b):
        ret = (b - a) / (2 * eps)
        return ret.detach().reshape(-1)

    return tuple(compute(a, b) for (a, b) in zip(outa, outb))


def get_numerical_jacobian_helper(fn, input, inputs, outputs, eps, grad_out):
    """Computes the numerical jacobians wrt to a single input. Returns N jacobian
    tensors, where N is the number of outputs. Input must require grad.
    """
    assert input.requires_grad
    jacobians = make_jacobians_with_outputs(outputs, input.dtype, input.device, input.numel())

    for x, idx, d_idx in iter_tensor(input):
        # compute gradient only works for pure real or pure imaginary delta
        # for details on the algorithm used here, refer:
        # Section 3.5.3 https://arxiv.org/pdf/1701.00392.pdf
        # s = fn(z) where z = x for real valued input
        # and z = x + yj for complex valued input
        ds_dx_tup = compute_gradient(fn, inputs, x, idx, eps, eps, input.layout)
        if x.is_complex():  # C -> C, C -> R
            ds_dy_tup = compute_gradient(fn, inputs, x, idx, eps * 1j, eps, input.layout)

            for ds_dx, ds_dy, d in zip(ds_dx_tup, ds_dy_tup, jacobians):
                # conjugate wirtinger derivative
                conj_w_d = 0.5 * (ds_dx + ds_dy * 1j)
                # wirtinger derivative
                w_d = 0.5 * (ds_dx - ds_dy * 1j)
                d[d_idx] = grad_out.conjugate() * conj_w_d + grad_out * w_d.conj()
        else:
            for ds_dx, d in zip(ds_dx_tup, jacobians):
                if ds_dx.is_complex():  # R -> C
                    # w_d = conj_w_d = 0.5 * ds_dx
                    # dL_dz_conj = 0.5 * [grad_out.conj() * ds_dx + grad_out * ds_dx.conj()]
                    #            = 0.5 * [grad_out.conj() * ds_dx + (grad_out.conj() * ds_dx).conj()]
                    #            = 0.5 * 2 * real(grad_out.conj() * ds_dx)
                    #            = real(grad_out.conj() * ds_dx)
                    d[d_idx] = torch.real(grad_out.conjugate() * ds_dx)
                else:   # R -> R
                    # skip if grad_out is complex but output is real
                    if not isinstance(grad_out, complex):
                        d[d_idx] = ds_dx * grad_out
    return jacobians


def check_jacobians_equal(j1, j2, atol):
    # Check whether the max diff betwen two jacobians are within some tolerance `atol`
    for j1_x, j2_x in zip(j1, j2):
        if j1_x.numel() != 0 and (j1_x - j2_x).abs().max() > atol:
            return False
    return True


def combine_jacobian_rows(jacobians_rows, inputs, output):
    out_jacobians = make_jacobians_with_inputs(inputs, output.numel())
    diff_input_list = list(iter_tensors(inputs, True))
    correct_grad_sizes = True
    correct_grad_types = True
    for i, rows in enumerate(jacobians_rows):
        inp = diff_input_list[i]
        out_jacobian = out_jacobians[i]
        for j, row in enumerate(rows):
            if row is not None and row.size() != inp.size():
                correct_grad_sizes = False
            elif row is not None and row.dtype != inp.dtype:
                correct_grad_types = False
            if row is None:
                out_jacobian[:, j].zero_()
            else:
                row_dense = row.to_dense() if not row.layout == torch.strided else row
                assert out_jacobian[:, j].numel() == row_dense.numel()
                out_jacobian[:, j] = row_dense.reshape(-1)
    return out_jacobians, correct_grad_sizes, correct_grad_types


def check_analytical_jacobian_attributes(inputs, output, nondet_tol, grad_out_scale, check_grad_dtypes,
                                         raise_exception, custom_vjp_fn=None):
    diff_input_list = list(iter_tensors(inputs, True))

    def backward_fn(grad_output):
        return torch.autograd.grad(output, diff_input_list, grad_output,
                                   retain_graph=True, allow_unused=True)
    vjp_fn = custom_vjp_fn if custom_vjp_fn is not None else backward_fn
    jacobians_rows = compute_analytical_jacobian_rows(vjp_fn, output.clone(), grad_out_scale)
    jacobians_rows_reentrant = compute_analytical_jacobian_rows(vjp_fn, output.clone(), grad_out_scale)

    jacobians, correct_grad_types, correct_grad_sizes = combine_jacobian_rows(jacobians_rows, inputs, output)
    jacobians_reentrant, _, _ = combine_jacobian_rows(jacobians_rows_reentrant, inputs, output)

    reentrant = check_jacobians_equal(jacobians, jacobians_reentrant, nondet_tol)

    complex_str = '(calculated using complex valued grad output) ' \
        if isinstance(grad_out_scale, complex) else ''

    def fail_test(msg):
        if raise_exception:
            raise RuntimeError(msg)

    if not correct_grad_types and check_grad_dtypes:
        fail_test(f'Gradient{complex_str} has dtype mismatch')
    if not correct_grad_sizes:
        fail_test(f'Analytical gradient{complex_str} has incorrect size')
    if not reentrant:
        fail_test(f'Backward{complex_str} is not reentrant, i.e., running backward with '
                  'same input and grad_output multiple times gives different values, '
                  'although analytical gradient matches numerical gradient. '
                  f'The tolerance for nondeterminism was {nondet_tol}.')
    failed = not (reentrant and correct_grad_sizes and correct_grad_types)
    return jacobians, failed


def compute_analytical_jacobian_rows(vjp_fn, sample_output, grad_out_scale):
    # Computes Jacobian row-by-row using backward function `vjp_fn` = v^T J
    # NB: this function does not assume vjp_fn(v) to return tensors with
    # the same number of elements for different v. This is checked when we
    # later combine the rows into a single tensor.
    grad_out_base = torch.zeros_like(sample_output, memory_format=torch.legacy_contiguous_format)
    flat_grad_out = grad_out_base.view(-1)
    # jacobians_rows[i][j] represents the jth row of the ith input
    jacobians_rows: List[List[Optional[torch.Tensor]]] = []

    for j in range(flat_grad_out.numel()):
        flat_grad_out.zero_()
        flat_grad_out[j] = grad_out_scale
        grad_inputs = vjp_fn(grad_out_base)
        for i, d_x in enumerate(grad_inputs):
            if j == 0:
                jacobians_rows.append([])
            jacobians_rows[i] += [d_x.clone() if isinstance(d_x, torch.Tensor) else None]
    return jacobians_rows


def check_inputs(fail_test, tupled_inputs, check_sparse_nnz) -> bool:
    if not check_sparse_nnz and any(t.is_sparse for t in tupled_inputs if isinstance(t, torch.Tensor)):
        return fail_test('gradcheck expects all tensor inputs are dense when check_sparse_nnz is set to False.')
    # Make sure that gradients are saved for at least one input
    any_input_requiring_grad = False
    for idx, inp in enumerate(tupled_inputs):
        if is_tensor_like(inp) and inp.requires_grad:
            if not (inp.dtype == torch.float64 or inp.dtype == torch.complex128):
                warnings.warn(
                    f'Input #{idx} requires gradient and '
                    'is not a double precision floating point or complex. '
                    'This check will likely fail if all the inputs are '
                    'not of double precision floating point or complex. ')
            content = inp._values() if inp.is_sparse else inp
            # TODO: To cover more problematic cases, replace stride = 0 check with
            # "any overlap in memory" once we have a proper function to check it.
            if content.layout is not torch._mkldnn:  # type: ignore
                if not all(st > 0 or sz <= 1 for st, sz in zip(content.stride(), content.size())):
                    raise RuntimeError(
                        f'The {idx}th input has a dimension with stride 0. gradcheck only '
                        'supports inputs that are non-overlapping to be able to '
                        'compute the numerical gradients correctly. You should call '
                        '.contiguous on the input before passing it to gradcheck.')
            any_input_requiring_grad = True
            inp.retain_grad()
    if not any_input_requiring_grad:
        raise ValueError(
            'gradcheck expects at least one input tensor to require gradient, '
            'but none of the them have requires_grad=True.')
    return True


def check_outputs(outputs) -> None:
    if any(t.is_sparse for t in outputs if isinstance(t, torch.Tensor)):
        # it is easier to call to_dense() on the sparse output than
        # to modify analytical jacobian
        raise ValueError('Sparse output is not supported at gradcheck yet. '
                         'Please call to_dense() on the output of fn for gradcheck.')
    if any(t.layout == torch._mkldnn for t in outputs if isinstance(t, torch.Tensor)):  # type: ignore
        raise ValueError('MKLDNN output is not supported at gradcheck yet. '
                         'Please call to_dense() on the output of fn for gradcheck.')


def check_no_differentiable_outputs(fail_test, func, inputs, func_out, eps) -> bool:
    # When there are no differentiable outputs, numerical gradient for a function is
    # expected to be zero.
    jacobians_inputs_outputs = get_numerical_jacobian(func, inputs, func_out, eps=eps)
    for jacobian_inputs in jacobians_inputs_outputs:
        for jacobian in jacobian_inputs:
            if torch.ne(jacobian, 0).sum() > 0:
                return fail_test('Numerical gradient for function expected to be zero')
    return True


FAILED_BATCHED_GRAD_MSG = """
gradcheck or gradgradcheck failed while testing batched gradient computation.
This could have been invoked in a number of ways (via a test that calls
gradcheck/gradgradcheck directly or via an autogenerated test).

If you are adding a new operator, please file an issue and then use one of the
workarounds. The workaround depends on how your test invokes gradcheck/gradgradcheck.
If the test
- manually invokes gradcheck/gradgradcheck, then call gradcheck/gradgradcheck
  with `check_batched_grad=False` as a keyword argument.
- is OpInfo-based (e.g., in test_ops.py), then modify the OpInfo for the test
  to have `check_batched_grad=False` and/or `check_batched_gradgrad=False`.
- is common_method_invocations-based, then add your test to the denylist
  EXCLUDE_BATCHED_GRAD_TESTS in test_autograd.py

If you're modifying an existing operator that supports batched grad computation,
or wish to make a new operator work with batched grad computation, please read
the following.

To compute batched grads (e.g., jacobians, hessians), we vmap over the backward
computation. The most common failure case is if there is a 'vmap-incompatible
operation' in the backward pass. Please see
NOTE: [How to write vmap-compatible backward formulas]
in the codebase for an explanation of how to fix this.
""".strip()

def get_failed_batched_grad_test_msg(output_idx, input_idx, res, exp):
    return f"""
For output {output_idx} and input {input_idx}:

{FAILED_BATCHED_GRAD_MSG}

Got:
{res}

Expected:
{exp}
""".strip()


def test_batched_grad(fail_test, input, output, output_idx) -> bool:
    # NB: test_batched_grad compares two autograd.grad invocations with a single
    # vmap(autograd.grad) invocation. It's not exactly a "gradcheck" in the
    # sense that we're not comparing an analytical jacobian with a numeric one,
    # but it is morally similar (we could have computed a full analytic jac
    # via vmap, but that is potentially slow)
    diff_input_list = list(iter_tensors(input, True))
    grad = functools.partial(torch.autograd.grad, output, diff_input_list, retain_graph=True, allow_unused=True)

    def vjp(v):
        results = grad(v)
        results = tuple(grad if grad is not None else
                        torch.zeros([], dtype=inp.dtype, device=inp.device).expand(inp.shape)
                        for grad, inp in zip(results, diff_input_list))
        return results

    grad_outputs = [torch.randn_like(output) for _ in range(2)]

    expected = [vjp(gO) for gO in grad_outputs]
    expected = [torch.stack(shards) for shards in zip(*expected)]

    # Squash warnings since these are expected to happen in most cases
    # NB: this doesn't work for CUDA tests: https://github.com/pytorch/pytorch/issues/50209
    with warnings.catch_warnings():
        warnings.filterwarnings("ignore", message="Batching rule not implemented")
        warnings.filterwarnings("ignore", message="torch.vmap is an experimental prototype")
        try:
            result = vmap(vjp)(torch.stack(grad_outputs))
        except RuntimeError as ex:
            # It's OK that we're not raising the error at the correct callsite.
            # That's because the callsite is always going to inside the Python
            # autograd.grad instead of the C++ traceback of what line in the
            # backward formula
            return fail_test(
                f'While computing batched gradients, got: {ex}\n\n{FAILED_BATCHED_GRAD_MSG}')

    for input_idx, (res, exp) in enumerate(zip(result, expected)):
        if torch.allclose(res, exp):
            continue
        return fail_test(get_failed_batched_grad_test_msg(output_idx, input_idx, res, exp))
    return True


def test_backward_mul_by_grad_output(fail_test, outputs, inputs, check_sparse_nnz) -> bool:
    # Tests that backward is multiplied by grad_output
    diff_input_list: List[torch.Tensor] = list(iter_tensors(inputs, True))
    if not diff_input_list:
        raise RuntimeError("no Tensors requiring grad found in input")
    grads_input = torch.autograd.grad(outputs, diff_input_list,
                                      [torch.zeros_like(o, memory_format=torch.legacy_contiguous_format) for o in outputs],
                                      allow_unused=True)
    for gi, di in zip(grads_input, diff_input_list):
        if gi is None:
            continue
        if isinstance(gi, torch.Tensor) and gi.layout != torch.strided:
            if gi.layout != di.layout:
                return fail_test('grad is incorrect layout (' + str(gi.layout) + ' is not ' + str(di.layout) + ')')
            if gi.layout == torch.sparse_coo:
                if gi.sparse_dim() != di.sparse_dim():
                    return fail_test('grad is sparse tensor, but has incorrect sparse_dim')
                if gi.dense_dim() != di.dense_dim():
                    return fail_test('grad is sparse tensor, but has incorrect dense_dim')
            gi = gi.to_dense()
            di = di.to_dense()

        if check_sparse_nnz:
            if not torch.allclose(gi, torch.zeros_like(gi)):
                return fail_test('backward not multiplied by grad_output')
        elif not gi.eq(0).all():
            return fail_test('backward not multiplied by grad_output')
        if gi.dtype != di.dtype or gi.device != di.device or gi.is_sparse != di.is_sparse:
            return fail_test("grad is incorrect type")
        if gi.size() != di.size():
            return fail_test('grad is incorrect size')
    return True


def test_undefined_grad(fail_test, func, outputs, inputs) -> bool:
    diff_input_list: List[torch.Tensor] = list(iter_tensors(inputs, True))
    if not diff_input_list:
        raise RuntimeError("no Tensors requiring grad found in input")

    def warn_bc_breaking():
        warnings.warn((
            'Backwards compatibility: New undefined gradient support checking '
            'feature is enabled by default, but it may break existing callers '
            'of this function. If this is true for you, you can call this '
            'function with "check_undefined_grad=False" to disable the feature'))

    def check_undefined_grad_support(output_to_check):
        grads_output = [torch.zeros_like(o, memory_format=torch.legacy_contiguous_format) for o in output_to_check]
        try:
            grads_input = torch.autograd.grad(output_to_check, diff_input_list,
                                              grads_output, allow_unused=True)
        except RuntimeError:
            warn_bc_breaking()
            return fail_test((
                'Expected backward function to handle undefined output grads. '
                'Please look at "Notes about undefined output gradients" in '
                '"tools/autograd/derivatives.yaml"'))

        for gi, i in zip(grads_input, diff_input_list):
            if (gi is not None) and (not gi.eq(0).all()):
                warn_bc_breaking()
                return fail_test((
                    'Expected all input grads to be undefined or zero when all output grads are undefined '
                    'or zero. Please look at "Notes about undefined output gradients" in '
                    '"tools/autograd/derivatives.yaml"'))
        return True

    # All backward functions must work properly if all output grads are undefined
    outputs_to_check = [[
        torch._C._functions.UndefinedGrad()(o) for o in _differentiable_outputs(func(*inputs))
        # This check filters out Tensor-likes that aren't instances of Tensor.
        if isinstance(o, torch.Tensor)
    ]]

    # If there are multiple output grads, we should be able to undef one at a time without error
    if len(outputs_to_check[0]) > 1:
        for undef_grad_idx in range(len(outputs)):
            output_to_check = _differentiable_outputs(func(*inputs))
            outputs_to_check.append([
                torch._C._functions.UndefinedGrad()(o) if idx == undef_grad_idx else o
                for idx, o in enumerate(output_to_check)])

    return all(check_undefined_grad_support(output) for output in outputs_to_check)


def _as_tuple(x):
    if isinstance(x, tuple):
        return x
    elif isinstance(x, list):
        return tuple(x)
    else:
        return x,


def _differentiable_outputs(x):
    return tuple(o for o in _as_tuple(x) if o.requires_grad)


def get_notallclose_msg(analytical, numerical, output_idx, input_idx, error_str='') -> str:
    return error_str + 'Jacobian mismatch for output %d with respect to input %d,\n' \
        'numerical:%s\nanalytical:%s\n' % (output_idx, input_idx, numerical, analytical)

def transpose(m):
    out: List[List[torch.Tensor]] = []
    for j in range(len(m[0])):
        out.append([])
        for i in range(len(m)):
            out[j].append(m[i][j])
    return out


# Note [VarArg of Tensors]
# ~~~~~~~~~~~~~~~~~~~~~~~~
# 'func' accepts a vararg of tensors, which isn't expressable in the type system at the moment.
# If https://mypy.readthedocs.io/en/latest/additional_features.html?highlight=callable#extended-callable-types is accepted,
# the '...' first argument of Callable can be replaced with VarArg(Tensor).
# For now, we permit any input.
# the '...' first argument of Callable can be replaced with VarArg(Tensor).
# For now, we permit any input.
def gradcheck(
    func: Callable[..., Union[_TensorOrTensors]],  # See Note [VarArg of Tensors]
    inputs: _TensorOrTensors,
    eps: float = 1e-6,
    atol: float = 1e-5,
    rtol: float = 1e-3,
    raise_exception: bool = True,
    check_sparse_nnz: bool = False,
    nondet_tol: float = 0.0,
    check_undefined_grad: bool = True,
    check_grad_dtypes: bool = False,
    check_batched_grad: bool = False,
) -> bool:
    r"""Check gradients computed via small finite differences against analytical
    gradients w.r.t. tensors in :attr:`inputs` that are of floating point or complex type
    and with ``requires_grad=True``.

    The check between numerical and analytical gradients uses :func:`~torch.allclose`.

    For complex functions, no notion of Jacobian exists. Gradcheck verifies if the numerical and
    analytical values of Wirtinger and Conjugate Wirtinger derivative are consistent. The gradient
    computation is done under the assumption that the overall function has a real valued output.
    For functions with complex output, gradcheck compares the numerical and analytical gradients
    for two values of :attr:`grad_output`: 1 and 1j. For more details, check out
    :ref:`complex_autograd-doc`.

    .. note::
        The default values are designed for :attr:`input` of double precision.
        This check will likely fail if :attr:`input` is of less precision, e.g.,
        ``FloatTensor``.

    .. warning::
       If any checked tensor in :attr:`input` has overlapping memory, i.e.,
       different indices pointing to the same memory address (e.g., from
       :func:`torch.expand`), this check will likely fail because the numerical
       gradients computed by point perturbation at such indices will change
       values at all other indices that share the same memory address.

    Args:
        func (function): a Python function that takes Tensor inputs and returns
            a Tensor or a tuple of Tensors
        inputs (tuple of Tensor or Tensor): inputs to the function
        eps (float, optional): perturbation for finite differences
        atol (float, optional): absolute tolerance
        rtol (float, optional): relative tolerance
        raise_exception (bool, optional): indicating whether to raise an exception if
            the check fails. The exception gives more information about the
            exact nature of the failure. This is helpful when debugging gradchecks.
        check_sparse_nnz (bool, optional): if True, gradcheck allows for SparseTensor input,
            and for any SparseTensor at input, gradcheck will perform check at nnz positions only.
        nondet_tol (float, optional): tolerance for non-determinism. When running
            identical inputs through the differentiation, the results must either match
            exactly (default, 0.0) or be within this tolerance.
        check_undefined_grad (bool, optional): if True, check if undefined output grads
            are supported and treated as zeros, for ``Tensor`` outputs.
        check_batched_grad (bool, optional): if True, check if we can compute
            batched gradients using prototype vmap support. Defaults to False.

    Returns:
        True if all differences satisfy allclose condition
    """
    def fail_test(msg):
        if raise_exception:
            raise RuntimeError(msg)
        return False

    tupled_inputs = _as_tuple(inputs)

    if not check_inputs(fail_test, tupled_inputs, check_sparse_nnz):
        return False

    func_out = func(*tupled_inputs)
    outputs = _differentiable_outputs(func_out)

    check_outputs(outputs)

    if not outputs:
        return check_no_differentiable_outputs(fail_test, func, tupled_inputs, _as_tuple(func_out), eps)

    numerical = transpose(get_numerical_jacobian(func, tupled_inputs, outputs, eps=eps))
    if any(isinstance(o, torch.Tensor) and o.is_complex() for o in _as_tuple(func_out)):
        numerical_from_imag_grad_out = transpose(get_numerical_jacobian(func, tupled_inputs, outputs, eps=eps, grad_out=1j))

    for i, o in enumerate(outputs):
        analytical, failed = check_analytical_jacobian_attributes(tupled_inputs, o, nondet_tol, 1.0,
                                                                  check_grad_dtypes, raise_exception)
        if failed:
            return False

        if o.is_complex():
            analytical_from_imag_grad_out, failed = check_analytical_jacobian_attributes(
                tupled_inputs, o, nondet_tol, 1j, check_grad_dtypes, raise_exception)
            if failed:
                return False

        inp_tensors = iter_tensors(tupled_inputs, True)

        for j, (a, n, inp) in enumerate(zip(analytical, numerical[i], inp_tensors)):
            if a.numel() != 0 or n.numel() != 0:
                if o.is_complex():    # C -> C, R -> C
                    if not torch.allclose(analytical_from_imag_grad_out[j], numerical_from_imag_grad_out[i][j], rtol, atol):
                        return fail_test(get_notallclose_msg(analytical_from_imag_grad_out[j],
                                                             numerical_from_imag_grad_out[i][j], i, j,
                                                             "Gradients failed to compare equal for grad output = 1j. "))
                if inp.is_complex():  # C -> R, C -> C
                    if not torch.allclose(a, n, rtol, atol):
                        return fail_test(get_notallclose_msg(a, n, i, j,
                                                             "Gradients failed to compare equal for grad output = 1. "))
                else:                 # R -> R, R -> C
                    if not torch.allclose(a, n, rtol, atol):
                        return fail_test(get_notallclose_msg(a, n, i, j))

        if check_batched_grad:
            if not test_batched_grad(fail_test, tupled_inputs, o, i):
                return False

    if not test_backward_mul_by_grad_output(fail_test, outputs, tupled_inputs, check_sparse_nnz):
        return False

    if check_undefined_grad:
        if not test_undefined_grad(fail_test, func, outputs, tupled_inputs):
            return False

    return True


def gradgradcheck(
    func: Callable[..., _TensorOrTensors],  # See Note [VarArg of Tensors]
    inputs: _TensorOrTensors,
    grad_outputs: Optional[_TensorOrTensors] = None,
    eps: float = 1e-6,
    atol: float = 1e-5,
    rtol: float = 1e-3,
    gen_non_contig_grad_outputs: bool = False,
    raise_exception: bool = True,
    nondet_tol: float = 0.0,
    check_undefined_grad: bool = True,
    check_grad_dtypes: bool = False,
    check_batched_grad: bool = False,
) -> bool:
    r"""Check gradients of gradients computed via small finite differences
    against analytical gradients w.r.t. tensors in :attr:`inputs` and
    :attr:`grad_outputs` that are of floating point or complex type and with
    ``requires_grad=True``.

    This function checks that backpropagating through the gradients computed
    to the given :attr:`grad_outputs` are correct.

    The check between numerical and analytical gradients uses :func:`~torch.allclose`.

    .. note::
        The default values are designed for :attr:`input` and
        :attr:`grad_outputs` of double precision. This check will likely fail if
        they are of less precision, e.g., ``FloatTensor``.

    .. warning::
       If any checked tensor in :attr:`input` and :attr:`grad_outputs` has
       overlapping memory, i.e., different indices pointing to the same memory
       address (e.g., from :func:`torch.expand`), this check will likely fail
       because the numerical gradients computed by point perturbation at such
       indices will change values at all other indices that share the same
       memory address.

    Args:
        func (function): a Python function that takes Tensor inputs and returns
            a Tensor or a tuple of Tensors
        inputs (tuple of Tensor or Tensor): inputs to the function
        grad_outputs (tuple of Tensor or Tensor, optional): The gradients with
            respect to the function's outputs.
        eps (float, optional): perturbation for finite differences
        atol (float, optional): absolute tolerance
        rtol (float, optional): relative tolerance
        gen_non_contig_grad_outputs (bool, optional): if :attr:`grad_outputs` is
            ``None`` and :attr:`gen_non_contig_grad_outputs` is ``True``, the
            randomly generated gradient outputs are made to be noncontiguous
        raise_exception (bool, optional): indicating whether to raise an exception if
            the check fails. The exception gives more information about the
            exact nature of the failure. This is helpful when debugging gradchecks.
        nondet_tol (float, optional): tolerance for non-determinism. When running
            identical inputs through the differentiation, the results must either match
            exactly (default, 0.0) or be within this tolerance. Note that a small amount
            of nondeterminism in the gradient will lead to larger inaccuracies in
            the second derivative.
        check_undefined_grad (bool, optional): if True, check if undefined output grads
            are supported and treated as zeros
        check_batched_grad (bool, optional): if True, check if we can compute
            batched gradients using prototype vmap support. Defaults to False.

    Returns:
        True if all differences satisfy allclose condition
    """
    tupled_inputs = _as_tuple(inputs)

    if grad_outputs is None:
        # If grad_outputs is not specified, create random Tensors of the same
        # shape, type, and device as the outputs
        def randn_like(x):
            y = torch.testing.randn_like(
                x if (x.is_floating_point() or x.is_complex()) else x.double(), memory_format=torch.legacy_contiguous_format)
            if gen_non_contig_grad_outputs:
                y = torch.testing.make_non_contiguous(y)
            return y.requires_grad_()
        outputs = _as_tuple(func(*tupled_inputs))
        tupled_grad_outputs = tuple(randn_like(x) for x in outputs)
    else:
        tupled_grad_outputs = _as_tuple(grad_outputs)

    num_outputs = len(tupled_grad_outputs)

    def new_func(*args):
        input_args = args[:-num_outputs]
        grad_outputs = args[-num_outputs:]
        outputs = _differentiable_outputs(func(*input_args))
        input_args = tuple(x for x in input_args if isinstance(x, torch.Tensor) and x.requires_grad)
        grad_inputs = torch.autograd.grad(outputs, input_args, grad_outputs, create_graph=True)
        return grad_inputs

    return gradcheck(
        new_func, tupled_inputs + tupled_grad_outputs, eps, atol, rtol, raise_exception,
        nondet_tol=nondet_tol, check_undefined_grad=check_undefined_grad,
        check_grad_dtypes=check_grad_dtypes, check_batched_grad=check_batched_grad)<|MERGE_RESOLUTION|>--- conflicted
+++ resolved
@@ -24,11 +24,11 @@
 
 
 def make_jacobians_with_inputs(input_tensors: Tuple, dim=None):
-    """makes zero-filled tensors from inputs. If `dim` is not None, for each tensor in
-    `input_tensors`, returns a new zero-filled tensor with height of `t.numel` and width
-    of `dim`. Otherwise, for each tensor, returns a 1-d tensor with size `(t.numel,)`.
-    Each new tensor will be strided and have the same dtype and device as those of the
-    corresponding input"""
+    # Makes zero-filled tensors from inputs. If `dim` is not None, for each tensor in
+    # `input_tensors`, returns a new zero-filled tensor with height of `t.numel` and width
+    # of `dim`. Otherwise, for each tensor, returns a 1-d tensor with size `(t.numel,)`.
+    # Each new tensor will be strided and have the same dtype and device as those of the
+    # corresponding input
     out: List[torch.Tensor] = []
     for t in input_tensors:
         if is_float_or_complex_tensor(t) and t.requires_grad:
@@ -40,10 +40,9 @@
 
 
 def make_jacobians_with_outputs(output_tensors: Tuple, dtype=None, device=None, dim=None):
-    """makes zero-filled tensors from outputs. If `dim` is not None, for each tensor in
-    `output_tensors`, returns a new zero-filled tensor with height of `dim` and width of
-    `t.numel`. Otherwise, for each tensor, returns a 1-d tensor with size (t.numel,).
-    """
+    # Makes zero-filled tensors from outputs. If `dim` is not None, for each tensor in
+    # `output_tensors`, returns a new zero-filled tensor with height of `dim` and width of
+    # `t.numel`. Otherwise, for each tensor, returns a 1-d tensor with size (t.numel,).
     out: List[torch.Tensor] = []
     options = {"dtype": dtype, "device": device, "layout": torch.strided}
     for t in output_tensors:
@@ -112,15 +111,18 @@
             yield x_tensor, x_idx, d_idx
 
 
-<<<<<<< HEAD
 def get_numerical_jacobian(fn, inputs, outputs=None, target=None, eps=1e-3, grad_out=1.0):
-    """Computes the numerical jacobian for a given fn and inputs. Outputs can be provided
-    to avoid one extra invocation of fn. Returns M * N jacobians where M is the number of
-    input tensors that require grad, and N is the number of output float/complex tensors.
-
-    input: input to `fn`
-    target: the Tensors wrt whom Jacobians are calculated (default=`input`)
-    grad_out: grad output value used to calculate gradients.
+    """Computes the numerical jacobian for a given fn and inputs. Returns M * N jacobians
+    where M is the number of input tensors that require grad, and N is the number of output
+    float/complex tensors.
+
+    Args:
+        fn: the function to compute the jacobian for
+        inputs: inputs to `fn`
+        outputs: provide precomputed outputs to avoid one extra invocation of fn
+        target: the Tensors wrt whom Jacobians are calculated (default=`inputs`)
+        eps: the magnitude of the perturbation during finite differencing (default=`1e-3`)
+        grad_out: grad output value used to calculate gradients.
 
     Note that `target` may not even be part of `input` to `fn`, so please be
     **very careful** in this to not clone `target`.
@@ -130,35 +132,41 @@
         outputs = _as_tuple(fn(inputs))
     if target is None:
         target = inputs
-    for i, inp in enumerate(iter_tensors(target, True)):
-        if inp.layout == torch._mkldnn and len(inputs) != 1:  # type: ignore # no attr _mkldnn
-            raise ValueError('gradcheck currently only supports functions with 1 input, but got: ',
-                             len(inputs))
-        jacobians += [get_numerical_jacobian_helper(fn, inp, inputs, outputs, eps, grad_out)]
+    inp_indices = [i for i, a in enumerate(target) if is_tensor_like(a) and a.requires_grad]
+    for i, (inp, inp_idx) in enumerate(zip(iter_tensors(target, True), inp_indices)):
+        jacobians += [get_numerical_jacobian_helper(fn, inp, inp_idx, inputs, outputs, eps, grad_out)]
     return jacobians
 
 
-def compute_gradient(fn, inputs, x, idx, delta, eps, layout):
-    """Perturbs inputs in-place by delta as to obtain the gradient
-    of each of the outputs wrt to x at idx.
-    """
-=======
-def compute_gradient(fn, inputs, x, idx, delta, eps, is_mkldnn):
+def prepped_input(input, input_idx, entry, entry_idx, original_layout):
+    # perform *almost* the inverse of what we do below in iter_tensors or
+    # get_fast_numerical_jacobian_for_input, i.e., change the tensors back to their
+    # original layout
+    if input.layout == torch._mkldnn:  # type: ignore # no attr _mkldnn
+        # Convert back to mkldnn
+        if input_idx == entry_idx:
+            return entry.to_mkldnn()
+        else:
+            return input
+    elif input.layout == torch.sparse_coo:
+        # entry is already a "cloned" version of the original tensor so we are
+        # safe to pass directly in this case
+        return input.clone()
+    else:
+        # We cannot use entry (input.data) if we want gradgrad to work because
+        # fn (in the gradgrad case) needs to compute grad wrt input
+        return input
+
+
+def compute_gradient(fn, inputs, input_idx, x, idx, delta, eps, layout):
     # Perturbs inputs in-place by delta as to obtain the gradient
     # of each of the outputs wrt to x at idx.
->>>>>>> c45ee8c2
     # we currently assume that the norm of delta equals eps
     assert(delta == eps or delta == (eps * 1j))
 
     def fn_out():
-        if layout == torch._mkldnn:  # type: ignore # no attr _mkldnn
-            # convert the dense tensor back to have mkldnn layout
-            inp = [x.to_mkldnn()]
-        elif layout == torch.sparse_coo:
-            inp = [a.clone() for a in _as_tuple(inputs)]
-        else:
-            # x is a view into input and so this works
-            inp = _as_tuple(inputs)
+        inp = tuple(prepped_input(a, i, x, input_idx, layout) if is_tensor_like(a) else a
+                    for i, a in enumerate(_as_tuple(inputs)))
         return tuple(a.clone() for a in _as_tuple(fn(*inp)))
 
     orig = x[idx].item()
@@ -175,10 +183,9 @@
     return tuple(compute(a, b) for (a, b) in zip(outa, outb))
 
 
-def get_numerical_jacobian_helper(fn, input, inputs, outputs, eps, grad_out):
-    """Computes the numerical jacobians wrt to a single input. Returns N jacobian
-    tensors, where N is the number of outputs. Input must require grad.
-    """
+def get_numerical_jacobian_helper(fn, input, input_idx, inputs, outputs, eps, grad_out):
+    # Computes the numerical jacobians wrt to a single input. Returns N jacobian
+    # tensors, where N is the number of outputs. Input must require grad.
     assert input.requires_grad
     jacobians = make_jacobians_with_outputs(outputs, input.dtype, input.device, input.numel())
 
@@ -188,9 +195,9 @@
         # Section 3.5.3 https://arxiv.org/pdf/1701.00392.pdf
         # s = fn(z) where z = x for real valued input
         # and z = x + yj for complex valued input
-        ds_dx_tup = compute_gradient(fn, inputs, x, idx, eps, eps, input.layout)
+        ds_dx_tup = compute_gradient(fn, inputs, input_idx, x, idx, eps, eps, input.layout)
         if x.is_complex():  # C -> C, C -> R
-            ds_dy_tup = compute_gradient(fn, inputs, x, idx, eps * 1j, eps, input.layout)
+            ds_dy_tup = compute_gradient(fn, inputs, input_idx, x, idx, eps * 1j, eps, input.layout)
 
             for ds_dx, ds_dy, d in zip(ds_dx_tup, ds_dy_tup, jacobians):
                 # conjugate wirtinger derivative
