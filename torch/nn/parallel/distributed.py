--- conflicted
+++ resolved
@@ -314,12 +314,8 @@
                    ``device_ids`` must be ``None``.
 
                    When ``device_ids`` is ``None`` for both cases,
-<<<<<<< HEAD
-                   input data for the forward pass must be placed on the correct device.
-=======
                    both the input data for the forward pass and the actual module
                    must be placed on the correct device.
->>>>>>> 322854d2
                    (default: ``None``)
         output_device (int or torch.device): Device location of output for
                       single-device CUDA modules. For multi-device modules and
@@ -423,7 +419,7 @@
                     "but got device_ids {}, output_device {}, and module parameters {}.".format(
                         device_ids,
                         output_device,
-                        {p.device for p in module.parameters()}
+                        {p.device for p in module.parameters()},
                     )
                 )
 
