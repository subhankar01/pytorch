--- conflicted
+++ resolved
@@ -410,11 +410,7 @@
   /**
    * Returns a printable name for the type.
    */
-<<<<<<< HEAD
   c10::string_view name() const noexcept {
-=======
-  const char* name() const noexcept {
->>>>>>> 2ff1ae63
     return data_->name_;
   }
 
