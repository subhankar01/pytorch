--- conflicted
+++ resolved
@@ -226,11 +226,8 @@
             t, _, _ = self._gen_sparse(len(sparse_size), nnz, sparse_size + dense_size, dtype, device, coalesced)
             _test_coalesce(t)  # this tests correctness
 
-<<<<<<< HEAD
-    @dtypes(torch.double)
-    def test_ctor_size_checks(self, device, dtype):
-=======
-    def test_coalesce_reference_cycle(self):
+    @dtypes(torch.double)
+    def test_coalesce_reference_cycle(self, device, dtype):
         # Test coalesce doesn't create autograd graph cycles (gh-52253)
 
         # Sanity check that the helper class works as expected
@@ -242,9 +239,9 @@
         self.assertTrue(t_ref.expired())
 
         def test_sparse_sum():
-            i = torch.tensor([[0], [4]], dtype=torch.long, device=self.device)
+            i = torch.tensor([[0], [4]], dtype=torch.long, device=device)
             v = torch.tensor([[[-0.4567, -1.8797, 0.0380, 1.4316]]],
-                             dtype=torch.double, device=self.device)
+                             dtype=dtype, device=device)
             S = torch.sparse_coo_tensor(i, v)
             S = S.coalesce()
             S.requires_grad_(True)
@@ -255,8 +252,8 @@
         ref = test_sparse_sum()
         self.assertTrue(ref.expired())
 
-    def test_ctor_size_checks(self):
->>>>>>> 054e1161
+    @dtypes(torch.double)
+    def test_ctor_size_checks(self, device, dtype):
         indices = self.index_tensor([
             [0, 0, 0],
             [0, 3, 0],
@@ -1422,7 +1419,6 @@
             with self.assertRaisesRegex(err, msg):
                 x.norm(**kwargs)
 
-    @onlyCPU
     @coalescedonoff
     @dtypes(torch.double)
     def test_sparse_sum(self, device, dtype, coalesced):
@@ -3158,7 +3154,6 @@
         test_op(4, 100, [3, 4, 2, 3, 5, 2], coalesced)
 
     @coalescedonoff
-    @onlyCPU
     @dtypes(torch.double)
     def test_sparse_matmul(self, device, dtype, coalesced):
         """
