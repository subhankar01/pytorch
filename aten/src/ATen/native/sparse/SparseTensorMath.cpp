#include <ATen/native/sparse/SparseTensorMath.h>

#include <ATen/ATen.h>
#include <ATen/Parallel.h>
#include <ATen/SparseTensorImpl.h>
#include <ATen/ExpandUtils.h>
#include <ATen/NativeFunctions.h>
#include <ATen/InitialTensorOptions.h>
#include <ATen/SparseTensorUtils.h>
#include <ATen/WrapDimUtilsMulti.h>
#include <ATen/native/BinaryOps.h>
#include <ATen/native/CPUBlas.h>

#include <algorithm>

namespace at { namespace native {

using namespace at::sparse;
// --------------------------------------------------------------------
// Utility functions
// --------------------------------------------------------------------

namespace {

  inline SparseTensor get_result_tensor_for_unary_op(const SparseTensor& input) {
    if (c10::isIntegralType(input.scalar_type(), /*includeBool=*/true)) {
      return at::empty_like(input, input.options().dtype(c10::get_default_dtype()));
    }
    return at::empty_like(input);
  }
}

// --------------------------------------------------------------------
// zero_(SparseTensor)
// --------------------------------------------------------------------

// hummu hummu
SparseTensor& zero_sparse_(SparseTensor& self) {
  AT_ASSERT(self.is_sparse());
  at::zeros_out(self, get_sparse_impl(self)->sizes());
  return self._coalesced_(true);
}

// NB: Don't need zeros, zeros_like, already implemented in TensorFactories

// --------------------------------------------------------------------
// mul(SparseTensor, Scalar)
// --------------------------------------------------------------------

static Tensor wrapped_scalar_tensor(const Scalar& s) {
  auto tensor = scalar_to_tensor(s);
  tensor.unsafeGetTensorImpl()->set_wrapped_number(true);
  return tensor;
}

SparseTensor& mul_out_sparse_zerodim(SparseTensor& r, const SparseTensor& t, const Tensor& value) {
  AT_ASSERT(r.is_sparse());
  AT_ASSERT(t.is_sparse());
  AT_ASSERT(value.dim() == 0);

  if (is_same_tensor(r, t)) {
    r._values().mul_(value);
  } else {
    r.resize_as_(t);
    auto indices = r._indices();
    indices.resize_as_(t._indices());
    indices.copy_(t._indices());
    Tensor r_values = r._values(); // Sigh... needed because mul_out takes Tensor&
    at::mul_out(r_values, t._values(), value);
    get_sparse_impl(r)->set_nnz_and_narrow(t._nnz());
    r._coalesced_(t.is_coalesced());
  }
  return r;
}

SparseTensor& mul_out_sparse_scalar(SparseTensor& r, const SparseTensor& t, const Scalar& value) {
  return mul_out_sparse_zerodim(r, t, wrapped_scalar_tensor(value));
}

// --------------------------------------------------------------------
// log1p(SparseTensor)
// --------------------------------------------------------------------

// In-place log1p on uncoalesced tensors is not supported since the operation is not a linear map.
// Values of uncoalesced tensor corresponding to the same indices are summed
// and log1p(summed_value) != log1p(v1) + log1p(v2)

SparseTensor& log1p_out_sparse(SparseTensor& r, const SparseTensor& t) {
  TORCH_CHECK(r.is_sparse(), "Tensor should be sparse");
  TORCH_CHECK(t.is_sparse(), "Tensor should be sparse");
  TORCH_CHECK(
      !c10::isIntegralType(r.scalar_type(), /*includeBool=*/true),
      "log1p: result type cannot be Integral, got:",
      r.scalar_type());

  if (is_same_tensor(r, t)) {
    // don't have in-place log1p for uncoalesced input because coalesce() is not in-place
    TORCH_CHECK(r.is_coalesced(), "log1p: in-place on uncoalesced tensors is not supported");
  }
  else {
    copy_sparse_to_sparse_(r, t.coalesce());
  }
  r._values().log1p_();
  return r;
}

SparseTensor log1p_sparse(const SparseTensor& t) {
  auto result = get_result_tensor_for_unary_op(t);
  return log1p_out_sparse(result, t);
}

SparseTensor& log1p_sparse_(SparseTensor& t) {
  return log1p_out_sparse(t, t);
}

// --------------------------------------------------------------------
// neg(SparseTensor)
// --------------------------------------------------------------------

SparseTensor& neg_out_sparse(SparseTensor& r, const SparseTensor& t) {
  TORCH_CHECK(r.is_sparse(), "Tensor should be sparse");
  TORCH_CHECK(t.is_sparse(), "Tensor should be sparse");

  // copy_sparse_ does not perform the copy if it is the same tensor
  copy_sparse_to_sparse_(r, t);
  r._values().neg_();
  return r;
}

SparseTensor& neg_sparse_(SparseTensor& t) {
  return neg_out_sparse(t, t);
}

// --------------------------------------------------------------------
// asin(SparseTensor)
// --------------------------------------------------------------------

// In-place asin on uncoalesced tensors is not supported since the operation is not a linear map.
// Values of uncoalesced tensor corresponding to the same indices are summed
// and asin(summed_value) != asin(v1) + asin(v2)

SparseTensor& asin_out_sparse(const SparseTensor& t, SparseTensor& r) {
  TORCH_CHECK(r.is_sparse(), "Tensor should be sparse");
  TORCH_CHECK(t.is_sparse(), "Tensor should be sparse");
  TORCH_CHECK(
      !c10::isIntegralType(r.scalar_type(), /*includeBool=*/true),
      "asin: result type cannot be Integral, got:",
      r.scalar_type());

  if (is_same_tensor(r, t)) {
    // don't have in-place asin for uncoalesced input because coalesce() is not in-place, see above comment
    TORCH_CHECK(r.is_coalesced(), "asin: in-place on uncoalesced tensors is not supported");
  } else {
    copy_sparse_to_sparse_(r, t.coalesce());
  }
  r._values().asin_();
  return r;
}

SparseTensor asin_sparse(const SparseTensor& t) {
  auto result = get_result_tensor_for_unary_op(t);
  return asin_out_sparse(t, result);
}

SparseTensor& asin_sparse_(SparseTensor& t) {
  return asin_out_sparse(t, t);
}

// --------------------------------------------------------------------
// sqrt(SparseTensor)
// --------------------------------------------------------------------

// TODO: add in-place variant

SparseTensor& sqrt_out_sparse(SparseTensor& r, const SparseTensor& t_) {
  TORCH_CHECK(r.is_sparse(), "Tensor should be sparse");
  TORCH_CHECK(t_.is_sparse(), "Tensor should be sparse");

  // This coalesce is why we can't easily provide an inplace variant
  SparseTensor t = t_.coalesce();

  r.resize_as_(t);
  auto indices = r._indices();
  indices.resize_as_(t._indices());
  indices.copy_(t._indices());
  Tensor r_values = r._values();
  at::sqrt_out(r_values, t._values());
  get_sparse_impl(r)->set_nnz_and_narrow(t._nnz());
  return r._coalesced_(t.is_coalesced());
}

SparseTensor sqrt_sparse(const SparseTensor& t) {
  SparseTensor r = get_result_tensor_for_unary_op(t);
  sqrt_out_sparse(r, t);
  return r;
}
// --------------------------------------------------------------------
// pow(SparseTensor, Scalar)
// --------------------------------------------------------------------

// TODO: add in-place variant

SparseTensor& pow_out_sparse_scalar(const SparseTensor& t_, const Scalar& value, SparseTensor& r) {
  AT_ASSERT(r.is_sparse());
  AT_ASSERT(t_.is_sparse());
  TORCH_CHECK(value.toDouble() != 0, "pow: cannot raise to zeroth power on sparse tensor; it would make the result tensor dense");

  // This coalesce is why we can't easily provide an inplace variant
  SparseTensor t = t_.coalesce();

  r.resize_as_(t);
  auto indices = r._indices();
  indices.resize_as_(t._indices());
  indices.copy_(t._indices());
  Tensor r_values = r._values(); // Sigh... needed because pow_out takes Tensor&
  at::pow_out(r_values, t._values(), value);
  get_sparse_impl(r)->set_nnz_and_narrow(t._nnz());
  return r._coalesced_(t.is_coalesced());
}

SparseTensor pow_sparse_scalar(const SparseTensor& t, const Scalar& value) {
  SparseTensor r = at::empty({0}, t.options());
  pow_out_sparse_scalar(t, value, r);
  return r;
}

// --------------------------------------------------------------------
// div(SparseTensor, Scalar)
// --------------------------------------------------------------------

static SparseTensor& coalesce_(SparseTensor& tensor) {
  SparseTensor coalesced = tensor.coalesce();
  tensor._values().resize_as_(coalesced._values());
  tensor._indices().resize_as_(coalesced._indices());
  tensor._values().copy_(coalesced._values());
  tensor._indices().copy_(coalesced._indices());
  tensor._coalesced_(true);
  return tensor;
}

// Note [Sparse Floor Division]
// ~~~~~~~~~~~~~~~~~~~~~~~~~~~~
// Uncoalesced sparse tensors cannot be floor divided correctly. Integer
// division is considered a special-case of floor division for purposes of
// this note.
// For example, an integer tensor with values=[3, 3] divided by 2 would produce
// values=[1, 1], which sum to 2 instead of 3 (=6/2).
// A float tensor with values=[3., 3.] floor divided by 2 would also produce
// values=[1., 1.] (after truncation), which sum to 2.f instead of 3.f.
// To perform floor division the sparse tensor must be coalesced first.

SparseTensor& div_out_sparse_zerodim(const SparseTensor& t, const Tensor& value, SparseTensor& r) {
  TORCH_CHECK(value.dim() == 0, "Sparse division requires a scalar or ",
    "zero-dim dense tensor divisor (got shape ", value.sizes(), " for divisor)");
  TORCH_CHECK(!value.is_sparse(), "Sparse division requires a scalar or ",
    "zero-dim dense tensor divisor (got a sparse divisor)");

  AT_ASSERT(r.is_sparse());
  AT_ASSERT(t.is_sparse());

  if (is_same_tensor(r, t)) {
    // See note "Sparse Floor Division"
    if (!r.is_coalesced() && isIntegralType(r.scalar_type(), /*includeBool=*/true)) {
      coalesce_(r);
    }
    r._values().div_(value);
  } else {
    Tensor t_tmp = t;
    if (!t.is_coalesced() && isIntegralType(r.scalar_type(), /*includeBool=*/true)) {
      t_tmp = t.coalesce();
    }
    r.resize_as_(t_tmp);
    auto indices = r._indices();
    indices.resize_as_(t_tmp._indices());
    indices.copy_(t_tmp._indices());
    Tensor r_values = r._values(); // Sigh... needed because div_out takes Tensor&
    at::div_out(r_values, t_tmp._values(), value);
    get_sparse_impl(r)->set_nnz_and_narrow(t_tmp._nnz());
    r._coalesced_(t_tmp.is_coalesced());
  }
  return r;
}

Tensor div_sparse(const Tensor& self, const Tensor& value) {
  auto commonDtype = at::result_type(self, value);
  if (c10::isIntegralType(commonDtype, /*include_bool=*/true)) {
    commonDtype = typeMetaToScalarType(at::get_default_dtype());
  }
  Tensor result = at::empty({0}, self.options().dtype(commonDtype));
  return div_out_sparse_zerodim(self, value, result);
}

Tensor& div_sparse_(Tensor& self, const Tensor& value) {
  return div_out_sparse_zerodim(self, value, self);
}

SparseTensor& div_out_sparse_scalar(SparseTensor& r, const SparseTensor& t, const Scalar& value) {
  return div_out_sparse_zerodim(t, wrapped_scalar_tensor(value), r);
}

// --------------------------------------------------------------------
// floor_divide(SparseTensor, Scalar)
// --------------------------------------------------------------------

SparseTensor& floor_divide_out_sparse_zerodim(
  SparseTensor& result,
  const SparseTensor& dividend,
  const Tensor& divisor) {
  TORCH_CHECK(divisor.dim() == 0, "Sparse floor division requires a scalar or ",
    "zero-dim dense tensor divisor (got shape ", divisor.sizes(), " for divisor)");
  TORCH_CHECK(!divisor.is_sparse(), "Sparse floor division requires a scalar or ",
    "zero-dim dense tensor divisor (got a sparse divisor)");

  AT_ASSERT(result.is_sparse());
  AT_ASSERT(dividend.is_sparse());

  // Case 1: result and dividend are the same tensor
  // Performs floor division in-place
  if (is_same_tensor(result, dividend)) {

    // See note "Sparse Floor Division"
    if (!result.is_coalesced()) {
      coalesce_(result);
    }

    result._values().floor_divide_(divisor);
    return result;
  }

  // Case 2: result and dividend are different tensors
  Tensor dividend_tmp = dividend;

  // Ensures dividend_tmp is coalesced (see note above)
  if (!dividend.is_coalesced()) {
    dividend_tmp = dividend.coalesce();
  }

  // Resizes and indexes result like dividend_tmp
  result.resize_as_(dividend_tmp);
  result._indices().resize_as_(dividend_tmp._indices());
  result._indices().copy_(dividend_tmp._indices());

  // Computes result
  Tensor result_values = result._values();
  at::floor_divide_out(result_values, dividend_tmp._values(), divisor);
  get_sparse_impl(result)->set_nnz_and_narrow(dividend_tmp._nnz());
  result._coalesced_(dividend_tmp.is_coalesced());
  return result;
}

Tensor floor_divide_sparse(const Tensor& self, const Tensor& value) {
  auto commonDtype = at::result_type(self, value);
  Tensor result = at::empty({0}, self.options().dtype(commonDtype));
  return floor_divide_out_sparse_zerodim(result, self, value);
}

Tensor& floor_divide_sparse_(Tensor& self, const Tensor& value) {
  return floor_divide_out_sparse_zerodim(self, self, value);
}

SparseTensor& floor_divide_out_sparse_scalar(SparseTensor& r, const SparseTensor& t, const Scalar& value) {
  return floor_divide_out_sparse_zerodim(r, t, wrapped_scalar_tensor(value));
}

// --------------------------------------------------------------------
// norm(SparseTensor, Scalar)
// --------------------------------------------------------------------

// Only supports floating point, FYI
Tensor norm_sparse(const SparseTensor& self, const Scalar& p) {
  AT_ASSERT(self.is_sparse());
  return norm_sparse(self, p, IntArrayRef{}, false, c10::nullopt);
}

Tensor norm_sparse(const SparseTensor& self, const optional<Scalar>& p, IntArrayRef dim, bool keepdim, optional<ScalarType> dtype) {
  AT_ASSERT(self.is_sparse());
  if (dim.size() > 0) {
    // Only full reductions are supported, so check if that is the case
    int64_t ndim = self.dim();
    bool passed_full_reduction_check = ndim == dim.size();
    if (passed_full_reduction_check) {
      auto dim_ = dim.vec();
      maybe_wrap_dims(dim_, ndim);
      std::vector<bool> dims_check(ndim, false);
      // Need to check for duplicates, and fail if any are found
      for (auto dim_ind : dim_) {
        if (dims_check[dim_ind]) {
          passed_full_reduction_check = false;
          break;
        }
        dims_check[dim_ind] = true;
      }
    }
    TORCH_CHECK(passed_full_reduction_check,
      "norm_sparse currently only supports full reductions, so 'dim' must either be empty or contain all dimensions of the input");
  }
  TORCH_CHECK(keepdim == false, "norm_sparse currently does not support keepdim=True");
  TORCH_CHECK(!dtype.has_value(), "norm_sparse currently does not support 'dtype' argument");
  auto p_ = p.value_or(2.0);
  return self.coalesce()._values().norm(p_);
}

// --------------------------------------------------------------------
// mv(SparseTensor, Tensor)
// --------------------------------------------------------------------

Tensor mv_sparse(const SparseTensor& self, const Tensor& vec)
{
  TORCH_CHECK(self.ndimension() == 2 &&
              vec.ndimension() == 1,
              "mv: two tensor dim should be 2 and 1, but got ",
              "SparseTensor Dim: ", self.ndimension(), "Tensor Dim: ", vec.ndimension());

  TORCH_CHECK(vec.size(-1) == self.size(-1),
              "mv: expected self.size(-1) == vec.size(-1)");

  auto result = self.matmul(vec.unsqueeze(-1));

  return result.squeeze(-1);
}

// --------------------------------------------------------------------
// add(SparseTensor, SparseTensor, Scalar)  [broadcasts]
// --------------------------------------------------------------------

Tensor add_sparse(const Tensor& self, const Tensor& other, const Scalar& alpha) {
  // TODO: Why?! Can't we just flip the order here...
  TORCH_CHECK(!(self.is_sparse() && !other.is_sparse()),
              "add(sparse, dense) is not supported. Use add(dense, sparse) instead.");
  auto commonDtype = at::result_type(self, other);
  alpha_check(commonDtype, alpha);
  Tensor result = at::empty({0}, self.options().dtype(commonDtype));
  return at::add_out(result, self, other, alpha);  // redispatch!
}

Tensor& add_sparse_(Tensor& self, const Tensor& other, const Scalar& alpha) {
  return at::add_out(self, self, other, alpha);  // redispatch!
}

// There's actually nothing sparse specific about these implementations

Tensor sub_sparse(const Tensor& self, const Tensor& other, const Scalar& alpha) {
  sub_check(self, other);
  return native::add_sparse(self, other, -alpha);
}

Tensor& sub_sparse_(Tensor& self, const Tensor& other, const Scalar& alpha) {
  sub_check(self, other);
  return native::add_sparse_(self, other, -alpha);
}

<<<<<<< HEAD
Tensor& sub_out_sparse(const Tensor& self, const Tensor& other, Scalar alpha, Tensor& r) {
=======
Tensor& sub_out_sparse(Tensor& r, const Tensor& self, const Tensor& other, const Scalar& alpha) {
>>>>>>> d1be657a
  sub_check(self, other);
  return at::add_out(r, self, other, -alpha);  // redispatch!
}


SparseTensor& add_out_sparse_contiguous(SparseTensor& r, const SparseTensor& t, const SparseTensor& src, const Scalar& value, ScalarType commonDtype) {
    // saving those because they can be overwritten when doing in-place operations
    int64_t t_nnz = t._nnz(), s_nnz = src._nnz(), max_nnz = t_nnz + s_nnz;
    bool coalesced = t.is_coalesced() && src.is_coalesced();
    int64_t sparse_dim = src.sparse_dim();

    Tensor r_indices = at::empty({src.sparse_dim(), max_nnz}, t._indices().options());

    Tensor t_values = t._values().to(commonDtype);
    Tensor s_values = src._values().to(commonDtype);

    Tensor r_values = new_values_with_size_of(s_values, max_nnz).zero_();

    int64_t blockSize = r_values.stride(0);
    int64_t cmp, d;
    int64_t r_i = 0, t_i = 0, s_i = 0;
    auto t_indices = t._indices();
    auto src_indices = src._indices();

    // NB: relies on nnz tests above
    auto t_indices_accessor = t_indices.accessor<int64_t, 2>();
    auto r_indices_accessor = r_indices.accessor<int64_t, 2>();
    auto src_indices_accessor = src_indices.accessor<int64_t, 2>();

    AT_DISPATCH_ALL_TYPES(
        commonDtype, "cadd_sparse", [&] {
          scalar_t* t_values_ptr = t_values.data_ptr<scalar_t>();
          scalar_t* s_values_ptr = s_values.data_ptr<scalar_t>();
          scalar_t* r_values_ptr = r_values.data_ptr<scalar_t>();
          scalar_t cast_value = value.to<scalar_t>();
          while (t_i < t_nnz || s_i < s_nnz) {
            if (t_i >= t_nnz) {
              cmp = -1;
            } else if (s_i >= s_nnz) {
              cmp = 1;
            } else {
              cmp = 0;
              for (d = 0; d < sparse_dim; d++) {
                if (t_indices_accessor[d][t_i] < src_indices_accessor[d][s_i]) {
                  cmp = 1;
                  break;
                }
                if (t_indices_accessor[d][t_i] > src_indices_accessor[d][s_i]) {
                  cmp = -1;
                  break;
                }
              }
            }
            if (cmp >= 0) {
              for (d = 0; d < sparse_dim; d++) {
                r_indices_accessor[d][r_i] = t_indices_accessor[d][t_i];
              }
              if (t_values.numel() > 0) {  // We add all elements from t_values to r_values only if t_values is not an empty tensor
                at::native::cpublas::axpy<scalar_t>(blockSize, 1,
                  t_values_ptr + t_i * blockSize, 1,
                  r_values_ptr + r_i * blockSize, 1);
              }
              t_i++;
            }
            if (cmp <= 0) {
              for (d = 0; d < sparse_dim; d++) {
                r_indices_accessor[d][r_i] = src_indices_accessor[d][s_i];
              }
              if (s_values.numel() > 0) {  // We add all elements from s_values to r_values only if s_values is not an empty tensor
                at::native::cpublas::axpy<scalar_t>(blockSize, cast_value,
                  s_values_ptr + s_i * blockSize, 1,
                  r_values_ptr + r_i * blockSize, 1);
              }
              s_i++;
            }
            r_i++;
          }
        }
    );

    if (r.scalar_type() != commonDtype) {
      r_values = r_values.to(r.scalar_type());
    }
    get_sparse_impl(r)->set_indices_and_values_unsafe(r_indices, r_values);
    get_sparse_impl(r)->set_nnz_and_narrow(r_i);

    // TODO: I think it may be possible to track inside the loop and
    // detect when we are uncoalesced (e.g., by observing that an
    // index goes backwards) which may be more precise than using the
    // coalesced flag here.  But this is easy.
    return r._coalesced_(coalesced);
}

SparseTensor& add_out_sparse_non_contiguous(SparseTensor& r, const SparseTensor& t, const SparseTensor& src, const Scalar& value, ScalarType commonDtype) {
    Tensor t_values = t._values().to(commonDtype);
    Tensor s_values = src._values().to(commonDtype);

    // If `t` or `src` contains non-contiguous `values`, `at::native::cpublas::axpy` doesn't work
    // and we concat the indices and values tensors instead.
    AT_DISPATCH_ALL_TYPES(
      commonDtype, "add_out_sparse_cpu", [&] {
          if (value.to<scalar_t>() != static_cast<scalar_t>(1)) {
            s_values = s_values.mul(value);
          }
        });

    Tensor r_indices = at::cat({t._indices(), src._indices()}, 1);
    Tensor r_values = at::cat({t_values, s_values}, 0).to(r.scalar_type());
    alias_into_sparse(r, r_indices, r_values);

    // Prevent unbounded growth of nnz
    // TODO: Improved heuristic on when to coalesce or remove need to coalesce
    if (r._nnz() > r.numel()) {
      auto c = r.coalesce();
      alias_into_sparse(r, c._indices(), c._values());
    }

    return r;
}

Tensor& add_out_dense_sparse_cpu(Tensor& r, const Tensor& dense, const SparseTensor& sparse_, const Scalar& value);

SparseTensor& add_out_sparse_cpu(const SparseTensor& t, const SparseTensor& src, const Scalar& value, SparseTensor& r) {
  if (!t.is_sparse()) {
    return add_out_dense_sparse_cpu(r, t, src, value);
  }
  // TODO: This test seems a bit goofy
  TORCH_CHECK(src.is_sparse(), "add(sparse, dense) is not supported. Use add(dense, sparse) instead.");
  AT_ASSERT(!t.is_cuda());  // the dispatch argument
  TORCH_CHECK(!r.is_cuda(), "add: expected 'out' to be CPU tensor, but got CUDA tensor");
  TORCH_CHECK(!src.is_cuda(), "add: expected 'other' to be a CPU tensor, but got a CUDA tensor");

  TORCH_CHECK(t.sizes().equals(src.sizes()), "add: expected sizes of 'self' and 'other' to match, but ", t.sizes(), " != ", src.sizes());

  auto commonDtype = promoteTypes(t.scalar_type(), src.scalar_type());

  TORCH_CHECK(canCast(commonDtype, r.scalar_type()), "Can't convert result type ", commonDtype, " to output ", r.scalar_type(), " in add operation");

  if (src._nnz() == 0) {
    return copy_sparse_to_sparse_(r, t);
  }
  if (t._nnz() == 0) {
    return mul_out_sparse_scalar(r, src, value);
  }

  TORCH_CHECK(is_same_density(t, src), "add: expected 'self' and 'other' to have same density, but 'self' has ", t.sparse_dim(), " sparse dimensions while 'other' has ", src.sparse_dim(), " sparse dimensions");

  r.resize_as_(src);

  if (src._values().is_contiguous() && t._values().is_contiguous()) {
    return add_out_sparse_contiguous(r, t, src, value, commonDtype);
  } else {
    return add_out_sparse_non_contiguous(r, t, src, value, commonDtype);
  }
}

// --------------------------------------------------------------------
// add(Tensor, SparseTensor, Scalar)
//    formerly known as spcadd
// --------------------------------------------------------------------

template <typename scalar_t>
void add_dense_sparse_worker_cpu(Tensor& r, const Scalar& value, const SparseTensor& sparse, const Tensor& indices, const Tensor& values) {
  auto indices_accessor = indices.accessor<int64_t, 2>();
  auto values_accessor = values.accessor<scalar_t, 1>();

  scalar_t* r_ptr = r.data_ptr<scalar_t>();
  scalar_t cast_value = value.to<scalar_t>();

  at::parallel_for(0, sparse._nnz(), 0, [&](int64_t start, int64_t end) {
    for (auto k = start; k < end; k++) {
      int64_t index = r.storage_offset();
      for (int64_t d = 0; d < sparse.sparse_dim(); d++) {
        index += r.stride(d) * indices_accessor[d][k];
      }
      r_ptr[index] += cast_value * values_accessor[k];
    }
  });
}

Tensor& add_out_dense_sparse_cpu(Tensor& r, const Tensor& dense, const SparseTensor& sparse_, const Scalar& value) {
  AT_ASSERT(!r.is_sparse());
  AT_ASSERT(!dense.is_sparse());
  AT_ASSERT(sparse_.is_sparse());

  AT_ASSERT(!dense.is_cuda()); // dispatch argument
  TORCH_CHECK(!r.is_cuda(), "add: expected 'out' to be CPU tensor, but got CUDA tensor");
  TORCH_CHECK(!sparse_.is_cuda(), "add: expected 'other' to be a CPU tensor, but got a CUDA tensor");

  TORCH_CHECK(dense.sizes().equals(sparse_.sizes()), "add: expected 'self' and 'other' to have same size, but self has size ",
    dense.sizes(), " while other has size ", sparse_.sizes(), " (FYI: dense-sparse addition does not currently support broadcasting)");

  auto commonDtype = promoteTypes(dense.scalar_type(), sparse_.scalar_type());
  TORCH_CHECK(canCast(commonDtype, r.scalar_type()), "Can't convert result type ", commonDtype, " to output ", r.scalar_type(), " in add operation");

  r.resize_as_(dense);
  SparseTensor sparse = sparse_.coalesce();

  Tensor indices = sparse._indices();
  Tensor values = sparse._values();
  int64_t nDim = dense.dim();
  int64_t nDimI = sparse.sparse_dim();

  if (sparse._nnz() == 0) {
    if (!is_same_tensor(r, dense)) r.copy_(dense);
    return r;
  }

  Tensor valuesBuffer = values.to(commonDtype);
  Tensor resultBuffer = r;
  if (r.scalar_type() != commonDtype) {
    resultBuffer = dense.to(commonDtype);
  } else if (!is_same_tensor(r, dense)) {
    resultBuffer.copy_(dense);
  }

  // accessors rely on nnz test
  if (nDim > nDimI) {
    auto indices_accessor = indices.accessor<int64_t, 2>();
    for (int64_t k = 0; k < sparse._nnz(); k++) {
      Tensor dstBuffer = resultBuffer;
      for (int64_t d = 0; d < sparse.sparse_dim(); d++) {
        dstBuffer = dstBuffer.select(0, indices_accessor[d][k]);
      }
      Tensor srcBuffer = valuesBuffer.select(0, k);
      dstBuffer.add_(srcBuffer, value);
    }
  } else {
    AT_DISPATCH_ALL_TYPES_AND(at::ScalarType::Bool,
        commonDtype, "add_dense_sparse", [&] {
          add_dense_sparse_worker_cpu<scalar_t>(resultBuffer, value, sparse, indices, valuesBuffer);
        });
  }
  if (r.scalar_type() != commonDtype) {
    r.copy_(resultBuffer);
  }
  return r;
}

// --------------------------------------------------------------------
// mul(SparseTensor, SparseTensor)  [broadcasts]
// --------------------------------------------------------------------

Tensor mul_sparse(const Tensor& self, const Tensor& other) {
  auto commonDtype = at::result_type(self, other);
  Tensor result = at::empty({0}, self.options().dtype(commonDtype));
  return at::mul_out(result, self, other);  // redispatch!
}

Tensor& mul_sparse_(Tensor& self, const Tensor& other) {
  return at::mul_out(self, self, other);  // redispatch!
}

SparseTensor& mul_out_sparse_cpu(const Tensor& t_, const Tensor& src_, SparseTensor& r) {
  if (src_.dim() == 0) {
    return mul_out_sparse_zerodim(r, t_, src_);
  } else if (t_.dim() == 0) {
    return mul_out_sparse_zerodim(r, src_, t_);
  }

  TORCH_CHECK(t_.sizes().equals(src_.sizes()), "mul operands have incompatible sizes");
  AT_ASSERT(!t_.is_cuda()); // dispatch argument
  TORCH_CHECK(!r.is_cuda(), "mul: expected 'out' to be CPU tensor, but got CUDA tensor");
  TORCH_CHECK(!src_.is_cuda(), "mul: expected 'other' to be a CPU tensor, but got a CUDA tensor");

  TORCH_CHECK(t_.sizes().equals(src_.sizes()), "mul: expected 'self' and 'other' to have same sizes, but ", t_.sizes(), " != ", src_.sizes());

  if (src_._nnz() == 0 || t_._nnz() == 0) {
    r.resize_as_(src_);
    return r.zero_();
  }

  SparseTensor t = t_.coalesce();
  SparseTensor src = src_.coalesce();

  // saving those because they can be overwritten when doing in-place operations
  int64_t t_nnz = t._nnz(), s_nnz = src._nnz();
  int64_t max_nnz = std::min(t_nnz, s_nnz);  // multiply by zero is zero, and can be dropped
  int64_t sparse_dim = src.sparse_dim();
  Tensor t_indices = t._indices();
  Tensor src_indices = src._indices();
  Tensor r_indices = at::empty({sparse_dim, max_nnz}, t_indices.options());

  int64_t match, d;
  int64_t r_i = 0, t_i = 0, s_i = 0;

  auto commonDtype = promoteTypes(t_.scalar_type(), src_.scalar_type());
  TORCH_CHECK(canCast(commonDtype, r.scalar_type()), "Can't convert result type ", commonDtype, " to output ", r.scalar_type(), " in mul operation");

  Tensor t_values = t._values().to(commonDtype);
  Tensor s_values = src._values().to(commonDtype);

  Tensor r_buffer = new_values_with_size_of(t_values, max_nnz).zero_();

  // NB: relies on nnz test above
  auto t_indices_accessor = t_indices.accessor<int64_t, 2>();
  auto r_indices_accessor = r_indices.accessor<int64_t, 2>();
  auto src_indices_accessor = src_indices.accessor<int64_t, 2>();

  // Check if we can find matching indices, and if so, write an
  // entry to the result indices vector.  Returns true if matching
  // indices were found.
  auto index_preamble = [&]() {
    match = 1;
    for (d = 0; d < sparse_dim; d++) {
      if (t_indices_accessor[d][t_i] < src_indices_accessor[d][s_i]) {
        t_i++;
        match = 0;
        break;
      }
      if (t_indices_accessor[d][t_i] > src_indices_accessor[d][s_i]) {
        s_i++;
        match = 0;
        break;
      }
    }
    if (!match) return false;
    for (d = 0; d < sparse_dim; d++) {
      r_indices_accessor[d][r_i] = t_indices_accessor[d][t_i];
    }
    return true;
  };

  if (t_values.dim() > 1) {
    while (t_i < t_nnz && s_i < s_nnz) {
      if (!index_preamble()) continue;
      r_buffer.select(0, r_i).addcmul_(t_values.select(0, t_i), s_values.select(0, s_i));
      r_i++;
      t_i++;
      s_i++;
    }
  } else {
    AT_DISPATCH_ALL_TYPES(
        commonDtype, "mul_out_sparse", [&] {
          auto r_accessor = r_buffer.accessor<scalar_t, 1>();
          auto t_accessor = t_values.accessor<scalar_t, 1>();
          auto s_accessor = s_values.accessor<scalar_t, 1>();

          while (t_i < t_nnz && s_i < s_nnz) {
            if (!index_preamble()) continue;
            r_accessor[r_i] = t_accessor[t_i] * s_accessor[s_i];
            r_i++;
            t_i++;
            s_i++;
          }
        }
    );
  }

  r.resize_as_(src);
  Tensor r_values = r_buffer.to(r.scalar_type());
  get_sparse_impl(r)->set_indices_and_values_unsafe(r_indices, r_values);
  get_sparse_impl(r)->set_nnz_and_narrow(r_i);
  return r._coalesced_(true);
}

// --------------------------------------------------------------------
// addmm(D1, S, D2, beta, alpha) -> D  [broadcasts]
//
// D = beta * D1 + alpha * mm(S, D2)
// --------------------------------------------------------------------

template <typename scalar_t>
void s_addmm_out_sparse_dense_worker(int64_t nnz, int64_t dim_i, int64_t dim_j, int64_t dim_k, Tensor& r, const Scalar& beta, const Tensor& t, const Scalar& alpha, const Tensor& indices, const Tensor& values, const Tensor& dense) {
  int64_t i;

  // r_ = alpha * sparse * dense
  scalar_t cast_alpha = alpha.to<scalar_t>();
  scalar_t cast_beta = beta.to<scalar_t>();
  if (cast_beta == 0) {
    r.zero_();
  } else if (cast_beta == 1) {
    if (!is_same_tensor(r, t)) {
      r.copy_(t);
    }
  } else {
    at::mul_out(r, t, scalar_to_tensor(beta));
  }

  auto indices_accessor = indices.accessor<int64_t, 2>();

  auto values_accessor = values.accessor<scalar_t, 1>();
  scalar_t* dense_ptr = dense.data_ptr<scalar_t>();
  scalar_t* r_ptr = r.data_ptr<scalar_t>();

  int64_t dense_stride0 = dense.stride(0);
  int64_t dense_stride1 = dense.stride(1);
  int64_t r_stride0 = r.stride(0);
  int64_t r_stride1 = r.stride(1);
  for (i = 0; i < nnz; i++) {
    scalar_t val = values_accessor[i];
    int64_t row = indices_accessor[0][i];
    int64_t col = indices_accessor[1][i];
    if (col >= 0 && col < dim_j && row >= 0 && row < dim_i) {
      at::native::cpublas::axpy<scalar_t>(dim_k,
            cast_alpha * val,
            dense_ptr + col * dense_stride0, dense_stride1,
            r_ptr + row * r_stride0, r_stride1);
    } else {
      if (col < 0 || col >= dim_j) {
        AT_ERROR("addmm: index out of column bound: ", col, " not between 1 and ", dim_j);
      } else {
        AT_ERROR("addmm: index out of row bound: ", row, " not between 1 and ", dim_i);
      }
    }
  }
};

Tensor& s_addmm_out_sparse_dense_cpu(
    Tensor& r,
    const Tensor& t,
    const SparseTensor& sparse_,
    const Tensor& dense,
    const Scalar& beta,
    const Scalar& alpha
) {
  // TODO: This error message seems awfully opaque
  AT_ASSERT(!t.is_cuda());
  TORCH_CHECK(!r.is_cuda(), "addmm: expected 'out' to be CPU tensor, but got CUDA tensor");
  TORCH_CHECK(!sparse_.is_cuda(), "addmm: expected 'mat1' to be a CPU tensor, but got a CUDA tensor");
  TORCH_CHECK(!dense.is_cuda(), "addmm: expected 'mat2' to be a CPU tensor, but got a CUDA tensor");

  TORCH_CHECK(sparse_.sparse_dim() == 2, "addmm: matrices expected, got ", sparse_.sparse_dim(), "D tensor");
  TORCH_CHECK(sparse_.dense_dim() == 0, "addmm: scalar values expected, got ", sparse_.dense_dim(), "D values");
  TORCH_CHECK(dense.dim() == 2, "addmm: matrices expected, got ", dense.dim(), "D tensor");

  // ixj * jxk = ixk
  int64_t dim_i = sparse_.size(0);
  int64_t dim_j = sparse_.size(1);
  int64_t dim_k = dense.size(1);

  TORCH_CHECK(dense.size(0) == dim_j,
      "addmm: Argument #3 (dense): Expected dim 0 size ", dim_j, ", got ", dense.size(0));
  TORCH_CHECK(t.size(0) == dim_i,
      "addmm: Argument #1 (t): Expected dim 0 size ", dim_i, ", got ", t.size(0));
  TORCH_CHECK(t.size(1) == dim_k,
      "addmm: Argument #1 (t): Expected dim 1 size ", dim_k, ", got ", t.size(1));

  r.resize_({dim_i, dim_k});

  int64_t nnz        = sparse_._nnz();

  if (nnz == 0) {
    at::mul_out(r, t, at::scalar_tensor(beta, r.options()));
    return r;
  }

  Tensor indices = sparse_._indices();
  Tensor values      = sparse_._values();

  AT_DISPATCH_ALL_TYPES(
      values.scalar_type(), "addmm_sparse_dense", [&] {
        s_addmm_out_sparse_dense_worker<scalar_t>(nnz, dim_i, dim_j, dim_k, r, beta, t, alpha, indices, values, dense);
      }
  );

  return r;

}

Tensor& addmm_out_sparse_dense_cpu(
    Tensor& result,
    const Tensor& self,
    const SparseTensor& mat1,
    const Tensor& mat2,
    const Scalar& beta,
    const Scalar& alpha
) {
  Tensor b_self;
  std::tie(b_self) = expand_size(self, {mat1.size(0), mat2.size(1)}, "addmm_out");
  return s_addmm_out_sparse_dense_cpu(result, b_self, mat1, mat2, beta, alpha);
}

Tensor s_addmm_sparse_dense_cpu(
    const Tensor& t,
    const SparseTensor& sparse,
    const Tensor& dense,
    const Scalar& beta,
    const Scalar& alpha
) {
  Tensor r = at::empty({0}, t.options());
  s_addmm_out_sparse_dense_cpu(r, t, sparse, dense, beta, alpha);
  return r;
}

Tensor addmm_sparse_dense_cpu(
    const Tensor& self,
    const SparseTensor& mat1,
    const Tensor& mat2,
    const Scalar& beta,
    const Scalar& alpha
) {
  Tensor b_self;
  std::tie(b_self) = expand_size(self, {mat1.size(0), mat2.size(1)}, "addmm_out");
  return s_addmm_sparse_dense_cpu(b_self, mat1, mat2, beta, alpha);
}

Tensor& s_addmm_sparse_dense_cpu_(
    Tensor& t,
    const SparseTensor& sparse,
    const Tensor& dense,
    const Scalar& beta,
    const Scalar& alpha
) {
  return s_addmm_out_sparse_dense_cpu(t, t, sparse, dense, beta, alpha);
}

// NB: Purposely no broadcasting version of addmm inplace

Tensor _sparse_addmm(
  const Tensor& t,
  const SparseTensor& sparse,
  const Tensor& dense,
  const Scalar& beta,
  const Scalar& alpha
) {
  // _sparse_addmm forward is functionally equivalent to addmm; it's
  // just the backward that is different.  This technically does an
  // unnecessary redispatch, I was too lazy to make it not do that
  return at::addmm(t, sparse, dense, beta, alpha);
}

Tensor _sparse_mm(
  const SparseTensor& sparse,
  const Tensor& dense
) {
  Tensor t = at::zeros({}, dense.options());
  return at::_sparse_addmm(t, sparse, dense, 0, 1);  // redispatch!
}

// NB: Despite its suggestive name, this actually only exists so that
// we can redispatch to addmm_out; this is NOT an implementation of
// the sparse masking version of mm
SparseTensor& _sparse_mm_out(
  SparseTensor& result,
  const SparseTensor& sparse,
  const Tensor& dense
) {
  Tensor t = at::zeros({}, dense.options());
  return at::addmm_out(result, t, sparse, dense, 0, 1);  // redispatch!
}

// --------------------------------------------------------------------
// hspmm(SparseTensor mat1, Tensor mat2)
// --------------------------------------------------------------------

SparseTensor& hspmm_out_sparse_cpu(SparseTensor& r, const SparseTensor& sparse_, const Tensor& dense) {
  // TODO: Make this a real argument
  Scalar alpha = 1;

  AT_ASSERT(!sparse_.is_cuda()); // dispatch argument
  TORCH_CHECK(!r.is_cuda(), "hspmm: expected 'out' to be CPU tensor, but got CUDA tensor");
  TORCH_CHECK(!dense.is_cuda(), "hspmm: expected 'other' to be a CPU tensor, but got a CUDA tensor");

  TORCH_CHECK(sparse_.sparse_dim() == 2,
      "hspmm: Argument #2: matrices expected, got ", sparse_.sparse_dim(), "D tensor");
  TORCH_CHECK(sparse_.dense_dim() == 0,
      "hspmm: Argument #2: scalar values expected, got ", sparse_.dense_dim(), "D values");
  TORCH_CHECK(dense.dim() == 2,
      "hspmm: Argument #3: matrices expected, got ", dense.dim(), "D tensor");

  int64_t m = sparse_.size(0);
  int64_t k = sparse_.size(1);
  int64_t n = dense.size(1);

  TORCH_CHECK(dense.size(0) == k,
      "hspmm: Argument #3: Expected dim 0 size ", k, ", got ", dense.size(0));

  get_sparse_impl(r)->raw_resize_(1, 1, {m, n});

  SparseTensor sparse = sparse_.coalesce();

  int64_t nnz = sparse._nnz();

  if (nnz == 0) {
    r.zero_();
    return r;
  }

  Tensor indices = at::empty({1, nnz}, at::initialTensorOptions().dtype(kLong));

  // Initialize the sparse matrix that will be used with spaddmm to send rows
  // from the dense matrix to rows of the output's value tensor
  SparseTensor newSparse = sparse.clone();
  Tensor spIndices = newSparse._indices();
  Tensor valueIndices = spIndices.select(0, 0);

  // Compute output indices
  auto valueIndices_accessor = valueIndices.accessor<int64_t, 1>();
  auto indices_accessor = indices.accessor<int64_t, 2>();

  int64_t i = -1, prevIdx = -1;
  for (int64_t j = 0; j < nnz; j++) {
    int64_t currIdx = valueIndices_accessor[j];
    if (currIdx != prevIdx) {
      indices_accessor[0][++i] = currIdx;
      prevIdx = currIdx;
    }
    valueIndices_accessor[j] = i;
  }
  int64_t outNnz = i + 1;
  indices.resize_({1, outNnz});
  Tensor values = at::empty({outNnz, n}, dense.options());

  std::vector<int64_t> new_size = get_sparse_impl(newSparse)->sizes().vec();
  new_size[0] = outNnz;
  get_sparse_impl(newSparse)->raw_resize_(get_sparse_impl(newSparse)->sparse_dim(), get_sparse_impl(newSparse)->dense_dim(), new_size);

  // Compute output values tensor with sparse * dense multiplication
  s_addmm_out_sparse_dense_cpu(values, values, newSparse, dense, 0, alpha);
  get_sparse_impl(r)->set_indices_and_values_unsafe(indices, values);

  return r;
}

SparseTensor hspmm_sparse_cpu(const SparseTensor& sparse, const Tensor& dense) {
  SparseTensor r = at::empty({0}, sparse.options());
  hspmm_out_sparse_cpu(r, sparse, dense);
  return r;
}

// --------------------------------------------------------------------
// sspaddmm(S1, S2, D, beta, alpha) -> S
//
// S = beta * S1 + alpha * mm(S2, D)
// --------------------------------------------------------------------

SparseTensor& _sspaddmm_out_cpu(
    SparseTensor& r,
    const SparseTensor& t,
    const SparseTensor& sparse_,
    const Tensor& dense,
    const Scalar& beta,
    const Scalar& alpha
) {
  AT_ASSERT(!t.is_cuda()); // dispatch argument
  TORCH_CHECK(!r.is_cuda(), "sspaddmm: expected 'out' to be CPU tensor, but got CUDA tensor");
  TORCH_CHECK(!sparse_.is_cuda(), "sspaddmm: expected 'mat1' to be a CPU tensor, but got a CUDA tensor");
  TORCH_CHECK(!dense.is_cuda(), "sspaddmm: expected 'mat2' to be a CPU tensor, but got a CUDA tensor");

  TORCH_CHECK(sparse_.sparse_dim() == 2,
      "sspaddmm: Argument #2: matrices expected, got ", sparse_.sparse_dim(), "D tensor");
  TORCH_CHECK(sparse_.dense_dim() == 0,
      "sspaddmm: Argument #2: scalar values expected, got ", sparse_.dense_dim(), "D values");
  TORCH_CHECK(dense.dim() == 2,
      "sspaddmm: Argument #2: matrices expected, got ", dense.dim(), "D tensor");

  SparseTensor sparse = sparse_.coalesce();

  // ixj * jxk = ixk
  int64_t dim_i = sparse.size(0);
  int64_t dim_j = sparse.size(1);
  int64_t dim_k = dense.size(1);

  // NB: This has to occur before the checks, because r may alias t.
  // See test_saddmm
  get_sparse_impl(r)->raw_resize_(2, 0, {dim_i, dim_k});

  TORCH_CHECK(dense.size(0) == dim_j,
      "sspaddmm: Argument #3: Expected dim 0 size ", dim_j, ", got ", dense.size(0));
  TORCH_CHECK(t.size(0) == dim_i,
      "sspaddmm: Argument #1: Expected dim 0 size ", dim_i, ", got ", t.size(0));
  TORCH_CHECK(t.size(1) == dim_k,
      "sspaddmm: Argument #1: Expected dim 1 size ", dim_k, ", got ", t.size(1));

  int64_t nnz        = sparse._nnz();
  // We have to make indices contiguous as we use indices.data_ptr in _to_csr which assumes row-contiguous storage
  Tensor indices = sparse._indices().contiguous();
  Tensor values      = sparse._values();

  Tensor csr = coo_to_csr(indices.data_ptr<int64_t>(), dim_i, nnz);

  int64_t t_nnz = t._nnz();
  int64_t r_nnz = nnz * dim_k + t_nnz;
  Tensor newi = at::empty({2, r_nnz}, kLong);
  Tensor newv = native::zeros({r_nnz}, values.options());

  if (t_nnz != 0) {
    Tensor narrowi = newi.narrow(1, 0, t_nnz);
    Tensor narrowv = newv.narrow(0, 0, t_nnz);

    narrowi.copy_(t._indices());
    narrowv.copy_(t._values());
    newv.mul_(beta);
  }

  // sparse = sparse * dense
  int64_t p = t_nnz;

  auto csr_accessor = csr.accessor<int64_t, 1>();
  auto indices_accessor = indices.accessor<int64_t, 2>();
  auto newi_accessor = newi.accessor<int64_t, 2>();

  int64_t dense_stride0 = dense.stride(0);
  int64_t dense_stride1 = dense.stride(1);
  int64_t newv_stride0 = newv.stride(0);

  AT_DISPATCH_ALL_TYPES(
      values.scalar_type(), "sspmm", [&] {
        auto values_accessor = values.accessor<scalar_t, 1>();
        scalar_t* dense_ptr = dense.data_ptr<scalar_t>();
        scalar_t* newv_ptr = newv.data_ptr<scalar_t>();
        scalar_t cast_alpha = alpha.to<scalar_t>();

        for (int64_t h = 0; h < dim_i; h++) {
          int64_t i_start = csr_accessor[h];
          int64_t i_end = csr_accessor[h+1];
          for (int64_t i = i_start; i < i_end; i++) {
            scalar_t val = values_accessor[i];
            int64_t col = indices_accessor[1][i];
            if (col >= 0 && col < dim_j) {
              at::native::cpublas::axpy<scalar_t>(dim_k,
                  cast_alpha * val,
                  dense_ptr + col * dense_stride0, dense_stride1,
                  newv_ptr + p * newv_stride0, 1);
            } else {
              AT_ERROR("index out of bound. sspmm: ", col, " not between 1 and ", dim_j);
            }
          }
          // Fill up the indices with the right values
          if (i_start != i_end) {
            for (int64_t i = 0; i < dim_k; i++) {
              newi_accessor[0][p+i] = h;
              newi_accessor[1][p+i] = i;
            }
            p += dim_k;
          }
        }
      }
  );

  // to avoid a clone
  get_sparse_impl(r)->set_indices_and_values_unsafe(newi, newv);
  get_sparse_impl(r)->set_nnz_and_narrow(p);

  return r;
}

// sparse, sparse, sparse, dense, real, real -> sparse
Tensor& _sspaddmm_out_only_sparse(Tensor& result, const Tensor& self,
    const Tensor& mat1, const Tensor& mat2, const Scalar& beta, const Scalar& alpha) {
  AT_ERROR("tensor.sspaddmm(...) can only be called on sparse tensors");
}

// sparse, dense -> sparse
Tensor smm(const Tensor& self, const Tensor& mat2) {
  auto result = at::empty({0}, self.options());
  at::sspaddmm_out(result, result, self, mat2, 0.0, 1.0);
  return result;
}

// sparse, sparse, dense, real, real -> sparse
Tensor sspaddmm(const Tensor& self, const Tensor& mat1, const Tensor& mat2,
    const Scalar& beta, const Scalar& alpha) {
  auto result = at::empty({0}, self.options());
  at::sspaddmm_out(result, self, mat1, mat2, beta, alpha);
  return result;
}

// --------------------------------------------------------------------
// sparse.sum()
//
// This implementation calls coalesce() to do the sum reduction on
// sparse dims. Ideally in the future there should be unified reduction function
// for ops like sum, max, and min.
// --------------------------------------------------------------------
Tensor _sparse_sum(const SparseTensor& input) {
  return input.coalesce().values().sum();
}

Tensor _sparse_sum(const SparseTensor& input, ScalarType dtype) {
  // don't have to do a conversion to the correct dtype first
  // just need to setup the accumulator correctly
  return input.coalesce().values().sum(dtype);
}

Tensor _sparse_sum(const SparseTensor& input, IntArrayRef dims_to_sum, ScalarType dtype) {
  return at::_sparse_sum(input.to(dtype), dims_to_sum);
}

Tensor _sparse_sum(const SparseTensor& input, IntArrayRef dims_to_sum) {
  TORCH_CHECK(input._nnz() > 0, "_sparse_sum: sparse tensor input._nnz() == 0, please call torch.sparse.sum(input) instead.")

  const int64_t input_dim = input.dim();
  auto dims_to_sum_b = dim_list_to_bitset(dims_to_sum, input_dim);
  auto dims_to_sum_v = dims_to_sum.vec();
  maybe_wrap_dims(dims_to_sum_v, input_dim);

  Tensor indices = input._indices();
  Tensor values = input._values();
  IntArrayRef sizes = input.sizes();
  const int64_t sparse_dim = input.sparse_dim();
  // const int64_t dense_dim = input.dense_dim();

  auto dims_to_keep_v = std::vector<int64_t>();
  auto dense_dims_to_sum_v = std::vector<int64_t>();
  for (int64_t d = 0; d < input_dim; d++) {
    if (dims_to_sum_b[d]) {
      if (d >= sparse_dim) dense_dims_to_sum_v.emplace_back(d + 1 - sparse_dim);
    }
    else {
      dims_to_keep_v.emplace_back(d);
    }
  }
  const int64_t sparse_dims_to_sum_size = dims_to_sum_v.size() - dense_dims_to_sum_v.size();
  const bool sum_all_sparse_dim = (sparse_dim == sparse_dims_to_sum_size);
  const bool sum_dense_dim = (dense_dims_to_sum_v.size() > 0);

  // new values
  Tensor new_values;
  if (sum_dense_dim) {
    new_values = values.sum(dense_dims_to_sum_v);
  }
  else {
    new_values = values.clone(at::MemoryFormat::Contiguous);
  }

  if (sum_all_sparse_dim) {
    // return a dense tensor if sum over all sparse dims
    new_values = new_values.sum(0);
    return new_values;
  }
  else { // !sum_all_sparse_dim
    // new indices
    Tensor new_indices;
    if (sparse_dims_to_sum_size == 0) {
      new_indices = indices.clone(at::MemoryFormat::Contiguous);
    }
    else {
      new_indices = at::empty({sparse_dim - sparse_dims_to_sum_size, input._nnz()}, indices.options());
      for (int64_t i = 0; i < dims_to_keep_v.size(); i++) {
        int64_t d = dims_to_keep_v[i];
        if (d < sparse_dim) new_indices[i].copy_(indices[d]);
        else break;
      }
    }

    // new size
    int64_t new_sparse_dim = new_indices.size(0);
    int64_t new_dense_dim = new_values.dim() - 1; // exclude nnz dim
    std::vector<int64_t> new_sizes;
    for (auto d : dims_to_keep_v) new_sizes.emplace_back(sizes[d]);
    if (sum_all_sparse_dim) new_sizes.emplace(new_sizes.begin(), 1);

    // use coalesce() to do sum reduction
    SparseTensor new_sparse = at::_sparse_coo_tensor_with_dims_and_tensors(new_sparse_dim, new_dense_dim, new_sizes, new_indices, new_values, input.options());
    new_sparse = new_sparse.coalesce();
    return new_sparse;
  }

}
// --------------------------------------------------------------------
// NOTE [ sparse.sum() backward ]
//
// When sum over sparse_dim, backward scatters gradients from grad tensor to input tensor.
// Grad and input need to align indices over sparse_dim that are not summed (given
// input.spares_dim >= grad.sparse_dim). Implementation here compares each pair of
// indices between grad and input. When a matching indices pair (input_i, grad_i) is found,
// copy grad.values[grad_i] -> input_grad.values[input_i]. E.g.,
//
//  input.sparse_dim = [5, 5]
//  input.indices = [[0, 0, 1, 2, 2, 3, 4, 4],
//                   [1, 4, 4, 0, 1, 3, 2, 4]]
//  input.values =   [0, 1, 2, 3, 4, 5, 6, 7]
//  ...
//  sparse.sum(input, [0])
//  backward(...)
//  ...
//  grad.indices = [[0, 1, 2, 3]]
//  grad.values =   [1, 2, 0, 4]
//
// # after indices matching
//         input         grad
//        [[0, 1],   ->  [1]
//         [0, 4],   ->  [ ]
//         [1, 4],   ->  [ ]
//         [2, 0],   ->  [0]
//         [2, 1],   ->  [1]
//         [3, 3],   ->  [3]
//         [4, 2],   ->  [2]
//         [4, 4]])  ->  [ ]
//
// input_grad.indices = [[0, 0, 1, 2, 2, 3, 4, 4],
//                       [1, 4, 4, 0, 1, 3, 2, 4]]
// input_grad.values =   [2, 0, 0, 1, 2, 4, 0, 0]
//
// Note that we allow input to be uncoalesced in the forward,
// we have to coalesce input at the backward, because grad-of-input
// take the same indices as input, if input is not coalesced, then
// coalescing grad-of-input may add up grad values for a duplicate indices,
// and hence generates a wrong grad-of-input.
//
// Other edge cases:
// - assign zero values to input gradients if cannot find matched indices at grad
// - grad.values might have zeros
// --------------------------------------------------------------------
Tensor _sparse_sum_backward_cpu(const Tensor& grad_, const SparseTensor& input_, IntArrayRef dims_to_sum) {
  TORCH_CHECK(!grad_.is_cuda(), "_sparse_sum_backward_cpu: expected 'grad_' to be CPU tensor, but got CUDA tensor");
  TORCH_CHECK(!input_.is_cuda(), "_sparse_sum_backward_cpu: expected 'input_' to be CPU tensor, but got CUDA tensor");

  auto input = input_.coalesce();
  const int64_t input_dim = input.dim();
  auto dims_to_sum_b = dim_list_to_bitset(dims_to_sum, input_dim);
  auto dims_to_sum_v = dims_to_sum.vec();
  maybe_wrap_dims(dims_to_sum_v, input_dim);

  Tensor input_indices = input._indices();
  Tensor input_values = input._values();
  IntArrayRef input_sizes = input.sizes();
  const int64_t input_sparse_dim = input.sparse_dim();
  const int64_t input_dense_dim = input.dense_dim();
  const int64_t input_nnz = input._nnz();

  int64_t sparse_dims_to_sum_size = 0;
  auto sparse_dims_to_keep_v = std::vector<int64_t>();
  auto dense_dims_to_sum_v = std::vector<int64_t>();
  for (int64_t d = 0; d < input_dim; d++) {
    if (dims_to_sum_b[d]) {
      if (d < input_sparse_dim) sparse_dims_to_sum_size ++;
      else dense_dims_to_sum_v.emplace_back(d + 1 - input_sparse_dim);
    }
    else {
      if (d < input_sparse_dim) sparse_dims_to_keep_v.emplace_back(d);
    }
  }

  const bool sum_all_sparse_dim = (input_sparse_dim == sparse_dims_to_sum_size);
  const bool sum_dense_dim = (dense_dims_to_sum_v.size() > 0);
  const bool sum_sparse_dim = (sparse_dims_to_sum_size > 0);

  if (sum_all_sparse_dim) {
    TORCH_CHECK(!grad_.is_sparse(), "_sparse_sum_backward_cpu: expected grad_ Tensor to be dense since all sparse dims are summed");
    auto grad_input_values = grad_;
    auto expand_size = input_values.sizes().vec();
    if (sum_dense_dim) {
      auto dense_expand_size = std::vector<int64_t>(expand_size);
      dense_expand_size.erase(dense_expand_size.begin());
      AT_ASSERT(dense_expand_size.size() == (input_values.dim() - 1));
      for (auto d : dense_dims_to_sum_v) grad_input_values = grad_input_values.unsqueeze(d - 1);  // -1 since grad has no nnz dim
      grad_input_values = grad_input_values.expand(dense_expand_size);
    }
    grad_input_values = grad_input_values.expand(expand_size).clone(at::MemoryFormat::Contiguous);
    return at::_sparse_coo_tensor_with_dims_and_tensors(input_sparse_dim, input_dense_dim, input_sizes, input_indices.clone(at::MemoryFormat::Contiguous), grad_input_values, input.options().dtype(grad_.dtype())); // convert to grad dtype
  }
  else {
    TORCH_CHECK(grad_.is_sparse(), "_sparse_sum_backward_cpu: expected grad_ Tensor to be sparse, but got dense");
    auto grad = grad_.coalesce();
    Tensor grad_indices = grad._indices();
    Tensor grad_values = grad._values();
    const int64_t grad_sparse_dim = grad.sparse_dim();
    const int64_t grad_nnz = grad._nnz();

    Tensor grad_values_expand = grad_values;
    if (sum_dense_dim) {
      auto expand_size = input_values.sizes().vec();
      if (sum_sparse_dim) expand_size[0] = grad_values.size(0);
      for (auto d : dense_dims_to_sum_v) grad_values_expand = grad_values_expand.unsqueeze(d);
      grad_values_expand = grad_values_expand.expand(expand_size).clone(at::MemoryFormat::Contiguous);
    }

    Tensor grad_input_values;
    if (sum_sparse_dim) {
      // see NOTE [ sparse.sum() backward ]
      grad_input_values = at::zeros_like(input_values, grad_values.options(), LEGACY_CONTIGUOUS_MEMORY_FORMAT);

      // get flatten indices for grad and input
      auto grad_sparse_dim_to_keep_v = std::vector<int64_t>(grad_sparse_dim);
      std::iota(grad_sparse_dim_to_keep_v.begin(), grad_sparse_dim_to_keep_v.end(), 0);

      auto grad_indices_1D = flatten_indices_by_dims(grad_indices, grad.sizes(), grad_sparse_dim_to_keep_v); // flatten indices on all sparse_dim of grad, output indices is coalesced and sorted
      auto grad_indices_1D_accessor = grad_indices_1D.accessor<int64_t, 1>();
      auto input_indices_1D = flatten_indices_by_dims(input_indices, input_sizes, sparse_dims_to_keep_v);
      auto input_indices_1D_accessor = input_indices_1D.accessor<int64_t, 1>();

      // binary search to find matching indices

      at::parallel_for(0, input_nnz, 0, [&](int64_t start, int64_t end) {
        for (auto i = start; i < end; i++) {
          int64_t input_idx = input_indices_1D_accessor[i];
          int64_t l = 0, r = grad_nnz - 1;
          while (l <= r) {
            int64_t m = l + (r - l) / 2;
            if (grad_indices_1D_accessor[m] == input_idx) {
              grad_input_values[i].copy_(grad_values_expand[m]);
              break;
            }
            if (grad_indices_1D_accessor[m] < input_idx) {
              l = m + 1;
            }
            else {
              r = m - 1;
            }
          }
        }
      });
    }
    else {
      grad_input_values = grad_values_expand;
    }
    return at::_sparse_coo_tensor_with_dims_and_tensors(input_sparse_dim, input_dense_dim, input_sizes, input_indices.clone(at::MemoryFormat::Contiguous), grad_input_values, grad.options());
  }
}

Tensor isnan_sparse(const Tensor & self){
  TORCH_INTERNAL_ASSERT(self.is_sparse());
  SparseTensor out =  at::sparse_coo_tensor({0}, self.options().dtype(at::kBool));
  out.resize_as_(self);
  auto indices = out._indices();
  indices.resize_as_(self._indices());
  indices.copy_(self._indices());
  Tensor out_values = out._values();
  out_values.resize_as_(self._values());
  Tensor nan_values = at::isnan(self._values());
  out_values.copy_(nan_values);
  return out;
}

Tensor any_sparse(const Tensor& self) {
  TORCH_INTERNAL_ASSERT(self.is_sparse());

  return at::any(self._values());
}

Tensor bmm_sparse_cpu(const SparseTensor& self, const Tensor& mat2) {
  Tensor result = at::empty({}, mat2.options());
  return bmm_out_sparse_cpu(result, self, mat2);
}

// Search a sorted strided array for the rightmost instance of a value.
// Array must be sorted from lowest to highest.
// Returns the index of the found element.
// Returns by reference `found`, true if search value was found, false otherwise
template<typename scalar_t>
scalar_t binary_search_strided_rightmost(scalar_t search_val, TensorAccessor<scalar_t, 1>& sorted_arr_accessor, int64_t sorted_arr_begin_idx, int64_t length, bool* found) {
  if (length == 0) {
    *found = false;
    return -1;
  }

  int64_t left_ind = 0;
  int64_t right_ind = length - 1;
  int64_t mid_ind;
  bool done_searching = false;

  while (!done_searching) {
    mid_ind = (left_ind+right_ind) >> 1;
    scalar_t mid_val = sorted_arr_accessor[sorted_arr_begin_idx + mid_ind];

    if (mid_val > search_val) {
      right_ind = mid_ind-1;
    } else if((mid_val == search_val) && (
      (mid_ind == length - 1) || (sorted_arr_accessor[sorted_arr_begin_idx + mid_ind + 1] != search_val)
    )) {
      done_searching = true;
      *found = true;
    } else {
      left_ind = mid_ind+1;
    }

    if (left_ind > right_ind) {
      done_searching = true;
      *found = false;
      mid_ind = -1;
    }
  }

  return mid_ind;
}

Tensor& bmm_out_sparse_cpu(Tensor& result, const SparseTensor& self, const Tensor& mat2) {
  TORCH_CHECK(!mat2.is_sparse(), "bmm_sparse: Tensor 'mat2' must be dense");

  TORCH_CHECK(self.dense_dim() == 0, "bmm_sparse: Tensor 'self' must have 0 dense dims, but has ", self.dense_dim());
  TORCH_CHECK(self.sparse_dim() == 3, "bmm_sparse: Tensor 'self' must have 3 sparse dims, but has ", self.sparse_dim());
  TORCH_CHECK(mat2.dim() == 3, "bmm_sparse: Tensor 'mat2' must have 3 dims, but has ", mat2.dim());

  TORCH_CHECK(self.size(0) == mat2.size(0), "bmm_sparse: 'self.size(0)' and 'mat2.size(0)' must match");
  TORCH_CHECK(self.size(2) == mat2.size(1), "bmm_sparse: 'self.size(2)' and 'mat2.size(1)' must match");

  result.resize_({self.size(0), self.size(1), mat2.size(2)});

  if (self._nnz() == 0) {
    result.zero_();
    return result;
  }

  // First need to coalesce to get all of the first dimension indices
  // in order since we'll be sending each matrix into the MM operation
  SparseTensor self_coalesced = self.coalesce();

  int64_t nnz =        self_coalesced._nnz();
  Tensor indices = self_coalesced._indices();
  Tensor values =      self_coalesced._values();

  Tensor indices_dim0 = indices[0];
  auto indices_dim0_accessor = indices_dim0.accessor<int64_t, 1>();
  Tensor indices_dim1_dim2 = indices.slice(0, 1, 3);

  int64_t dim_i = self_coalesced.size(1);
  int64_t dim_j = self_coalesced.size(2);
  int64_t dim_k = mat2.size(2);

  Scalar beta = 0;
  Tensor t_dummy;
  Scalar alpha = 1;

  int64_t mat_el_begin_idx = 0;

  int64_t num_matrices = self_coalesced.size(0);

  // Iterate through each set of 2D matrices within the 3D
  // tensor inputs, performing a matrix multiply with each one.
  int64_t start_mat_num = indices_dim0_accessor[0];
  AT_DISPATCH_ALL_TYPES(
    values.scalar_type(), "bmm_sparse_dense", [&] {
      for (int64_t cur_mat_num = 0;
        (cur_mat_num < num_matrices);
        cur_mat_num++
      ) {
        // If there are sparse matrices at the beginning or end that
        // have all zero elements, we need to zero out the result matrix.
        if ((cur_mat_num < start_mat_num) || (mat_el_begin_idx >= nnz)) {
          result[cur_mat_num].zero_();
          continue;
        }

        // Search for the range of sparse tensor elements that
        // correspond to the current matrix number. We already know
        // where the current matrix begins, so we just need to find
        // the end. The search excludes everything to the left of
        // the starting point, for best performance
        bool mat_end_found;
        int64_t mat_el_end_idx = binary_search_strided_rightmost(
          cur_mat_num,
          indices_dim0_accessor,
          mat_el_begin_idx,
          nnz-mat_el_begin_idx,
          &mat_end_found
        ) + mat_el_begin_idx;

        if (mat_end_found) {
          mat_el_end_idx++;

          // Create tensors to view just the current set of matrices
          const Tensor dense_matrix = mat2[cur_mat_num];
          Tensor result_matrix = result[cur_mat_num];
          Tensor sparse_indices = indices_dim1_dim2.slice(1, mat_el_begin_idx, mat_el_end_idx);
          Tensor sparse_values = values.slice(0, mat_el_begin_idx, mat_el_end_idx);
          int64_t sparse_nnz = mat_el_end_idx - mat_el_begin_idx;

          s_addmm_out_sparse_dense_worker<scalar_t>(
            sparse_nnz,
            dim_i, dim_j, dim_k,
            result_matrix,
            beta, t_dummy, alpha,
            sparse_indices, sparse_values,
            dense_matrix
          );
          mat_el_begin_idx = mat_el_end_idx;

        // If no elements for this sparse matrix are found, then
        // it's a zero matrix and we need to zero out the result
        } else {
          result[cur_mat_num].zero_();
        }
      }
    }
  );
  return result;
}

}} // namespace at::native<|MERGE_RESOLUTION|>--- conflicted
+++ resolved
@@ -449,11 +449,7 @@
   return native::add_sparse_(self, other, -alpha);
 }
 
-<<<<<<< HEAD
-Tensor& sub_out_sparse(const Tensor& self, const Tensor& other, Scalar alpha, Tensor& r) {
-=======
-Tensor& sub_out_sparse(Tensor& r, const Tensor& self, const Tensor& other, const Scalar& alpha) {
->>>>>>> d1be657a
+Tensor& sub_out_sparse(const Tensor& self, const Tensor& other, const Scalar& alpha, Tensor& r) {
   sub_check(self, other);
   return at::add_out(r, self, other, -alpha);  // redispatch!
 }
